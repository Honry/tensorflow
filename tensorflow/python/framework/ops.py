# Copyright 2015 The TensorFlow Authors. All Rights Reserved.
#
# Licensed under the Apache License, Version 2.0 (the "License");
# you may not use this file except in compliance with the License.
# You may obtain a copy of the License at
#
#     http://www.apache.org/licenses/LICENSE-2.0
#
# Unless required by applicable law or agreed to in writing, software
# distributed under the License is distributed on an "AS IS" BASIS,
# WITHOUT WARRANTIES OR CONDITIONS OF ANY KIND, either express or implied.
# See the License for the specific language governing permissions and
# limitations under the License.
# ==============================================================================
"""Classes and functions used to construct graphs."""
# pylint: disable=g-bad-name
from __future__ import absolute_import
from __future__ import division
from __future__ import print_function

import collections
import re
import sys
import threading
import types

import numpy as np
import six
from six.moves import map  # pylint: disable=redefined-builtin
from six.moves import xrange  # pylint: disable=redefined-builtin

from tensorflow.core.framework import attr_value_pb2
from tensorflow.core.framework import function_pb2
from tensorflow.core.framework import graph_pb2
from tensorflow.core.framework import node_def_pb2
from tensorflow.core.framework import op_def_pb2
from tensorflow.core.framework import versions_pb2
from tensorflow.core.protobuf import config_pb2
from tensorflow.python import pywrap_tensorflow as c_api
from tensorflow.python import tf2
from tensorflow.python.eager import context
from tensorflow.python.eager import core
from tensorflow.python.eager import monitoring
from tensorflow.python.eager import tape
from tensorflow.python.framework import c_api_util
from tensorflow.python.framework import composite_tensor
from tensorflow.python.framework import device as pydev
from tensorflow.python.framework import dtypes
from tensorflow.python.framework import errors
from tensorflow.python.framework import indexed_slices
from tensorflow.python.framework import registry
from tensorflow.python.framework import tensor_conversion_registry
from tensorflow.python.framework import tensor_like
from tensorflow.python.framework import tensor_shape
from tensorflow.python.framework import traceable_stack
from tensorflow.python.framework import versions
from tensorflow.python.ops import control_flow_util
from tensorflow.python.platform import app
from tensorflow.python.platform import tf_logging as logging
from tensorflow.python.util import compat
from tensorflow.python.util import decorator_utils
from tensorflow.python.util import deprecation
from tensorflow.python.util import function_utils
from tensorflow.python.util import lock_util
from tensorflow.python.util import memory
from tensorflow.python.util import object_identity
from tensorflow.python.util import tf_contextlib
from tensorflow.python.util import tf_stack
from tensorflow.python.util.compat import collections_abc
from tensorflow.python.util.deprecation import deprecated_args
from tensorflow.python.util.lazy_loader import LazyLoader
from tensorflow.python.util.tf_export import kwarg_only
from tensorflow.python.util.tf_export import tf_export
from tensorflow.tools.docs.doc_controls import do_not_generate_docs

ag_ctx = LazyLoader(
    "ag_ctx", globals(),
    "tensorflow.python.autograph.core.ag_ctx")


# Temporary global switches determining if we should enable the work-in-progress
# calls to the C API. These will be removed once all functionality is supported.
_USE_C_API = True
_USE_C_SHAPES = True

_api_usage_gauge = monitoring.BoolGauge(
    "/tensorflow/api/ops_eager_execution",
    "Whether ops.enable_eager_execution() is called.")


# pylint: disable=protected-access
_TensorLike = tensor_like._TensorLike
_DTYPES_INTERN_TABLE = dtypes._INTERN_TABLE
# pylint: enable=protected-access


def tensor_id(tensor):
  """Returns a unique identifier for this Tensor."""
  return tensor._id  # pylint: disable=protected-access


class _UserDeviceSpec(object):
  """Store user-specified device and provide computation of merged device."""

  def __init__(self, device_name_or_function):
    self._device_name_or_function = device_name_or_function
    self.display_name = str(self._device_name_or_function)
    self.function = device_name_or_function
    self.raw_string = None

    if isinstance(device_name_or_function, pydev.MergeDevice):
      self.is_null_merge = device_name_or_function.is_null_merge

    elif callable(device_name_or_function):
      self.is_null_merge = False
      dev_func = self._device_name_or_function
      func_name = function_utils.get_func_name(dev_func)
      func_code = function_utils.get_func_code(dev_func)
      if func_code:
        fname = func_code.co_filename
        lineno = func_code.co_firstlineno
      else:
        fname = "unknown"
        lineno = -1
      self.display_name = "%s<%s, %d>" % (func_name, fname, lineno)

    elif device_name_or_function is None:
      # NOTE(taylorrobie): This MUST be False. None signals a break in the
      #   device stack, so `is_null_merge` must be False for such a case to
      #   allow callers to safely skip over null merges without missing a None.
      self.is_null_merge = False

    else:
      self.raw_string = device_name_or_function
      self.function = pydev.merge_device(device_name_or_function)
      self.is_null_merge = self.function.is_null_merge

    # We perform this check in __init__ because it is of non-trivial cost,
    # and self.string_merge is typically called many times.
    self.fast_string_merge = isinstance(self.function, pydev.MergeDevice)

  def string_merge(self, node_def):
    if self.fast_string_merge:
      return self.function.shortcut_string_merge(node_def)

    return compat.as_str(_device_string(self.function(node_def)))


class NullContextmanager(object):

  def __init__(self, *args, **kwargs):
    pass

  def __enter__(self):
    pass

  def __exit__(self, type_arg, value_arg, traceback_arg):
    return False  # False values do not suppress exceptions


def _override_helper(clazz_object, operator, func):
  """Overrides (string) operator on Tensors to call func.

  Args:
    clazz_object: the class to override for; either Tensor or SparseTensor.
    operator: the string name of the operator to override.
    func: the function that replaces the overridden operator.

  Raises:
    ValueError: If operator has already been overwritten,
      or if operator is not allowed to be overwritten.
  """
  existing = getattr(clazz_object, operator, None)
  if existing is not None:
    # Check to see if this is a default method-wrapper or slot wrapper which
    # will be true for the comparison operators.
    if not isinstance(existing, type(object.__lt__)):
      raise ValueError("operator %s cannot be overwritten again on class %s." %
                       (operator, clazz_object))
  if operator not in Tensor.OVERLOADABLE_OPERATORS:
    raise ValueError("Overriding %s is disallowed" % operator)
  setattr(clazz_object, operator, func)


def _as_graph_element(obj):
  """Convert `obj` to a graph element if possible, otherwise return `None`.

  Args:
    obj: Object to convert.

  Returns:
    The result of `obj._as_graph_element()` if that method is available;
        otherwise `None`.
  """
  conv_fn = getattr(obj, "_as_graph_element", None)
  if conv_fn and callable(conv_fn):
    return conv_fn()
  return None


_TENSOR_LIKE_TYPES = tuple()


def is_dense_tensor_like(t):
  """EXPERIMENTAL: Returns true if `t` implements the tensor interface.

  See `register_dense_tensor_like_type()` for the current definition of a
  "tensor-like type".

  Args:
    t: An object.

  Returns:
    True iff `t` is an instance of one of the registered "tensor-like" types.
  """
  return isinstance(t, _TENSOR_LIKE_TYPES)


def register_dense_tensor_like_type(tensor_type):
  """EXPERIMENTAL: Registers `tensor_type` as implementing the tensor interface.

  A "tensor-like type" can represent a single dense tensor, and implements
  the `name`, `dtype` and `shape` properties.

  Args:
    tensor_type: A type implementing the tensor interface.

  Raises:
    TypeError: If `tensor_type` does not implement the tensor interface.
  """
  if not (hasattr(tensor_type, "name") and
          isinstance(tensor_type.name, property)):
    raise TypeError("Type %s does not define a `name` property" %
                    tensor_type.__name__)
  if not (hasattr(tensor_type, "dtype") and
          isinstance(tensor_type.dtype, property)):
    raise TypeError("Type %s does not define a `dtype` property" %
                    tensor_type.__name__)
  if not (hasattr(tensor_type, "shape") and
          isinstance(tensor_type.shape, property)):
    raise TypeError("Type %s does not define a `shape` property" %
                    tensor_type.__name__)
  # We expect this list to be small, so choose quadratic complexity
  # for registration, so that we have a tuple that can be used for
  # more efficient `isinstance` checks later.
  global _TENSOR_LIKE_TYPES
  _TENSOR_LIKE_TYPES = tuple(list(_TENSOR_LIKE_TYPES) + [tensor_type])


def uid():
  """A unique (within this program execution) integer."""
  return c_api.TFE_Py_UID()


def numpy_text(tensor, is_repr=False):
  """Human readable representation of a tensor's numpy value."""
  if tensor.dtype.is_numpy_compatible:
    # pylint: disable=protected-access
    text = repr(tensor._numpy()) if is_repr else str(tensor._numpy())
    # pylint: enable=protected-access
  else:
    text = "<unprintable>"
  if "\n" in text:
    text = "\n" + text
  return text

@tf_export(v1=["enable_tensor_equality"])
def enable_tensor_equality():
  """Compare Tensors with element-wise comparison and thus be unhashable.

  Comparing tensors with element-wise allows comparisons such as
  tf.Variable(1.0) == 1.0. Element-wise equality implies that tensors are
  unhashable. Thus tensors can no longer be directly used in sets or as a key in
  a dictionary.
  """
  Tensor._USE_EQUALITY = True  # pylint: disable=protected-access

@tf_export(v1=["disable_tensor_equality"])
def disable_tensor_equality():
  """Compare Tensors by their id and be hashable.

  This is a legacy behaviour of TensorFlow and is highly discouraged.
  """
  Tensor._USE_EQUALITY = False  # pylint: disable=protected-access


@tf_export("Tensor")
class Tensor(_TensorLike):
  """Represents one of the outputs of an `Operation`.

  A `Tensor` is a symbolic handle to one of the outputs of an
  `Operation`. It does not hold the values of that operation's output,
  but instead provides a means of computing those values in a
  TensorFlow `tf.compat.v1.Session`.

  This class has two primary purposes:

  1. A `Tensor` can be passed as an input to another `Operation`.
     This builds a dataflow connection between operations, which
     enables TensorFlow to execute an entire `Graph` that represents a
     large, multi-step computation.

  2. After the graph has been launched in a session, the value of the
     `Tensor` can be computed by passing it to
     `tf.Session.run`.
     `t.eval()` is a shortcut for calling
     `tf.compat.v1.get_default_session().run(t)`.

  In the following example, `c`, `d`, and `e` are symbolic `Tensor`
  objects, whereas `result` is a numpy array that stores a concrete
  value:

  ```python
  # Build a dataflow graph.
  c = tf.constant([[1.0, 2.0], [3.0, 4.0]])
  d = tf.constant([[1.0, 1.0], [0.0, 1.0]])
  e = tf.matmul(c, d)

  # Construct a `Session` to execute the graph.
  sess = tf.compat.v1.Session()

  # Execute the graph and store the value that `e` represents in `result`.
  result = sess.run(e)
  ```
  """

  # List of Python operators that we allow to override.
  OVERLOADABLE_OPERATORS = {
      # Binary.
      "__add__",
      "__radd__",
      "__sub__",
      "__rsub__",
      "__mul__",
      "__rmul__",
      "__div__",
      "__rdiv__",
      "__truediv__",
      "__rtruediv__",
      "__floordiv__",
      "__rfloordiv__",
      "__mod__",
      "__rmod__",
      "__lt__",
      "__le__",
      "__gt__",
      "__ge__",
      "__ne__",
      "__eq__",
      "__and__",
      "__rand__",
      "__or__",
      "__ror__",
      "__xor__",
      "__rxor__",
      "__getitem__",
      "__pow__",
      "__rpow__",
      # Unary.
      "__invert__",
      "__neg__",
      "__abs__",
      "__matmul__",
      "__rmatmul__"
  }

  # Whether to allow hashing or numpy-style equality
  _USE_EQUALITY = tf2.enabled()

  def __init__(self, op, value_index, dtype):
    """Creates a new `Tensor`.

    Args:
      op: An `Operation`. `Operation` that computes this tensor.
      value_index: An `int`. Index of the operation's endpoint that produces
        this tensor.
      dtype: A `DType`. Type of elements stored in this tensor.

    Raises:
      TypeError: If the op is not an `Operation`.
    """
    if not isinstance(op, Operation):
      raise TypeError("op needs to be an Operation: %s" % op)
    self._op = op
    self._value_index = value_index
    self._dtype = dtypes.as_dtype(dtype)
    # This will be set by self._as_tf_output().
    self._tf_output = None
    # This will be set by self.shape().
    self._shape_val = None
    # List of operations that use this Tensor as input.  We maintain this list
    # to easily navigate a computation graph.
    self._consumers = []
    self._id = uid()
    self._name = None

  @staticmethod
  def _create_with_tf_output(op, value_index, dtype, tf_output):
    ret = Tensor(op, value_index, dtype)
    ret._tf_output = tf_output
    return ret

  @property
  def op(self):
    """The `Operation` that produces this tensor as an output."""
    return self._op

  @property
  def dtype(self):
    """The `DType` of elements in this tensor."""
    return self._dtype

  @property
  def graph(self):
    """The `Graph` that contains this tensor."""
    return self._op.graph

  @property
  def name(self):
    """The string name of this tensor."""
    if self._name is None:
      if not self._op.name:
        raise ValueError("Operation was not named: %s" % self._op)
      self._name = "%s:%d" % (self._op.name, self._value_index)
    return self._name

  @property
  def device(self):
    """The name of the device on which this tensor will be produced, or None."""
    return self._op.device

  @property
  def shape(self):
    """Returns the `TensorShape` that represents the shape of this tensor.

    The shape is computed using shape inference functions that are
    registered in the Op for each `Operation`.  See
    `tf.TensorShape`
    for more details of what a shape represents.

    The inferred shape of a tensor is used to provide shape
    information without having to launch the graph in a session. This
    can be used for debugging, and providing early error messages. For
    example:

    ```python
    c = tf.constant([[1.0, 2.0, 3.0], [4.0, 5.0, 6.0]])

    print(c.shape)
    ==> TensorShape([Dimension(2), Dimension(3)])

    d = tf.constant([[1.0, 0.0], [0.0, 1.0], [1.0, 0.0], [0.0, 1.0]])

    print(d.shape)
    ==> TensorShape([Dimension(4), Dimension(2)])

    # Raises a ValueError, because `c` and `d` do not have compatible
    # inner dimensions.
    e = tf.matmul(c, d)

    f = tf.matmul(c, d, transpose_a=True, transpose_b=True)

    print(f.shape)
    ==> TensorShape([Dimension(3), Dimension(4)])
    ```

    In some cases, the inferred shape may have unknown dimensions. If
    the caller has additional information about the values of these
    dimensions, `Tensor.set_shape()` can be used to augment the
    inferred shape.

    Returns:
      A `TensorShape` representing the shape of this tensor.

    """
    if self._shape_val is None:
      self._shape_val = self._c_api_shape()
    return self._shape_val

  def _c_api_shape(self):
    """Returns the TensorShape of this tensor according to the C API."""
    c_graph = self._op._graph._c_graph  # pylint: disable=protected-access
    shape_vector, unknown_shape = c_api.TF_GraphGetTensorShapeHelper(
        c_graph, self._as_tf_output())
    if unknown_shape:
      return tensor_shape.unknown_shape()
    else:
      shape_vector = [None if d == -1 else d for d in shape_vector]
      return tensor_shape.TensorShape(shape_vector)

  @property
  def _shape(self):
    logging.warning("Tensor._shape is private, use Tensor.shape "
                    "instead. Tensor._shape will eventually be removed.")
    return self.shape

  @_shape.setter
  def _shape(self, value):
    raise ValueError(
        "Tensor._shape cannot be assigned, use Tensor.set_shape instead.")

  def _disallow_when_autograph_disabled(self, task):
    raise errors.OperatorNotAllowedInGraphError(
        "{} is not allowed: AutoGraph is disabled in this function."
        " Try decorating it directly with @tf.function.".format(task))

  def _disallow_when_autograph_enabled(self, task):
    raise errors.OperatorNotAllowedInGraphError(
        "{} is not allowed: AutoGraph did not convert this function. Try"
        " decorating it directly with @tf.function.".format(task))

  def _disallow_in_graph_mode(self, task):
    raise errors.OperatorNotAllowedInGraphError(
        "{} is not allowed in Graph execution. Use Eager execution or decorate"
        " this function with @tf.function.".format(task))

  def _disallow_bool_casting(self):
    if ag_ctx.control_status_ctx().status == ag_ctx.Status.DISABLED:
      self._disallow_when_autograph_disabled(
          "using a `tf.Tensor` as a Python `bool`")
    elif ag_ctx.control_status_ctx().status == ag_ctx.Status.ENABLED:
      self._disallow_when_autograph_enabled(
          "using a `tf.Tensor` as a Python `bool`")
    else:
      # Default: V1-style Graph execution.
      self._disallow_in_graph_mode("using a `tf.Tensor` as a Python `bool`")

  def _disallow_iteration(self):
    if ag_ctx.control_status_ctx().status == ag_ctx.Status.DISABLED:
      self._disallow_when_autograph_disabled("iterating over `tf.Tensor`")
    elif ag_ctx.control_status_ctx().status == ag_ctx.Status.ENABLED:
      self._disallow_when_autograph_enabled("iterating over `tf.Tensor`")
    else:
      # Default: V1-style Graph execution.
      self._disallow_in_graph_mode("iterating over `tf.Tensor`")

  def __iter__(self):
    if not context.executing_eagerly():
      self._disallow_iteration()

    shape = self._shape_tuple()
    if shape is None:
      raise TypeError("Cannot iterate over a tensor with unknown shape.")
    if not shape:
      raise TypeError("Cannot iterate over a scalar tensor.")
    if shape[0] is None:
      raise TypeError(
          "Cannot iterate over a tensor with unknown first dimension.")
    for i in xrange(shape[0]):
      yield self[i]

  def _shape_as_list(self):
    if self.shape.ndims is not None:
      return [dim.value for dim in self.shape.dims]
    else:
      return None

  def _shape_tuple(self):
    shape = self._shape_as_list()
    if shape is None:
      return None
    return tuple(shape)

  def _rank(self):
    """Integer rank of this Tensor, if known, else None.

    Returns:
      Integer rank or None
    """
    return self.shape.ndims

  def get_shape(self):
    """Alias of Tensor.shape."""
    return self.shape

  def set_shape(self, shape):
    """Updates the shape of this tensor.

    This method can be called multiple times, and will merge the given
    `shape` with the current shape of this tensor. It can be used to
    provide additional information about the shape of this tensor that
    cannot be inferred from the graph alone. For example, this can be used
    to provide additional information about the shapes of images:

    ```python
    _, image_data = tf.compat.v1.TFRecordReader(...).read(...)
    image = tf.image.decode_png(image_data, channels=3)

    # The height and width dimensions of `image` are data dependent, and
    # cannot be computed without executing the op.
    print(image.shape)
    ==> TensorShape([Dimension(None), Dimension(None), Dimension(3)])

    # We know that each image in this dataset is 28 x 28 pixels.
    image.set_shape([28, 28, 3])
    print(image.shape)
    ==> TensorShape([Dimension(28), Dimension(28), Dimension(3)])
    ```

    NOTE: This shape is not enforced at runtime. Setting incorrect shapes can
    result in inconsistencies between the statically-known graph and the runtime
    value of tensors. For runtime validation of the shape, use `tf.ensure_shape`
    instead.

    Args:
      shape: A `TensorShape` representing the shape of this tensor, a
        `TensorShapeProto`, a list, a tuple, or None.

    Raises:
      ValueError: If `shape` is not compatible with the current shape of
        this tensor.
    """
    # Reset cached shape.
    self._shape_val = None

    # We want set_shape to be reflected in the C API graph for when we run it.
    if not isinstance(shape, tensor_shape.TensorShape):
      shape = tensor_shape.TensorShape(shape)
    dim_list = []
    if shape.dims is None:
      unknown_shape = True
    else:
      unknown_shape = False
      for dim in shape.dims:
        if dim.value is None:
          dim_list.append(-1)
        else:
          dim_list.append(dim.value)
    try:
      c_api.TF_GraphSetTensorShape_wrapper(
          self._op._graph._c_graph,  # pylint: disable=protected-access
          self._as_tf_output(),
          dim_list,
          unknown_shape)
    except errors.InvalidArgumentError as e:
      # Convert to ValueError for backwards compatibility.
      raise ValueError(str(e))

  @property
  def value_index(self):
    """The index of this tensor in the outputs of its `Operation`."""
    return self._value_index

  def consumers(self):
    """Returns a list of `Operation`s that consume this tensor.

    Returns:
      A list of `Operation`s.
    """
    consumer_names = c_api.TF_OperationOutputConsumers_wrapper(
        self._as_tf_output())
    # pylint: disable=protected-access
    return [
        self.graph._get_operation_by_name_unsafe(name)
        for name in consumer_names
    ]
    # pylint: enable=protected-access

  def _as_node_def_input(self):
    """Return a value to use for the NodeDef "input" attribute.

    The returned string can be used in a NodeDef "input" attribute
    to indicate that the NodeDef uses this Tensor as input.

    Raises:
      ValueError: if this Tensor's Operation does not have a name.

    Returns:
      a string.
    """
    if not self._op.name:
      raise ValueError("Operation was not named: %s" % self._op)
    if self._value_index == 0:
      return self._op.name
    else:
      return "%s:%d" % (self._op.name, self._value_index)

  def _as_tf_output(self):
    # pylint: disable=protected-access
    # NOTE: Beyond preventing unnecessary (re-)allocation, the cached object
    # also guarantees that a dictionary of tf_output objects will retain a
    # deterministic (yet unsorted) order which prevents memory blowup in the
    # cache of executor(s) stored for every session.
    if self._tf_output is None:
      self._tf_output = c_api_util.tf_output(self.op._c_op, self.value_index)
    return self._tf_output
    # pylint: enable=protected-access

  def __str__(self):
    return "Tensor(\"%s\"%s%s%s)" % (
        self.name,
        (", shape=%s" %
         self.get_shape()) if self.get_shape().ndims is not None else "",
        (", dtype=%s" % self._dtype.name) if self._dtype else "",
        (", device=%s" % self.device) if self.device else "")

  def __repr__(self):
    return "<tf.Tensor '%s' shape=%s dtype=%s>" % (self.name, self.get_shape(),
                                                   self._dtype.name)

  def __hash__(self):
    g = getattr(self, "graph", None)
    if (Tensor._USE_EQUALITY and executing_eagerly_outside_functions() and
        (g is None or g._building_function)):  # pylint: disable=protected-access
      raise TypeError("Tensor is unhashable if Tensor equality is enabled. "
                      "Instead, use tensor.experimental_ref() as the key.")
    else:
      return id(self)

  def __copy__(self):
    # TODO(b/77597810): get rid of Tensor copies.
    cls = self.__class__
    result = cls.__new__(cls)
    result.__dict__.update(self.__dict__)
    return result

  # NOTE(mrry): This enables the Tensor's overloaded "right" binary
  # operators to run when the left operand is an ndarray, because it
  # accords the Tensor class higher priority than an ndarray, or a
  # numpy matrix.
  # TODO(mrry): Convert this to using numpy's __numpy_ufunc__
  # mechanism, which allows more control over how Tensors interact
  # with ndarrays.
  __array_priority__ = 100

  def __array__(self):
    raise NotImplementedError("Cannot convert a symbolic Tensor ({}) to a numpy"
                              " array.".format(self.name))

  def __len__(self):
    raise TypeError("len is not well defined for symbolic Tensors. ({}) "
                    "Please call `x.shape` rather than `len(x)` for "
                    "shape information.".format(self.name))

  @staticmethod
  def _override_operator(operator, func):
    _override_helper(Tensor, operator, func)

  def __bool__(self):
    """Dummy method to prevent a tensor from being used as a Python `bool`.

    This overload raises a `TypeError` when the user inadvertently
    treats a `Tensor` as a boolean (most commonly in an `if` or `while`
    statement), in code that was not converted by AutoGraph. For example:

    ```python
    if tf.constant(True):  # Will raise.
      # ...

    if tf.constant(5) < tf.constant(7):  # Will raise.
      # ...
    ```

    Raises:
      `TypeError`.
    """
    self._disallow_bool_casting()

  def __nonzero__(self):
    """Dummy method to prevent a tensor from being used as a Python `bool`.

    This is the Python 2.x counterpart to `__bool__()` above.

    Raises:
      `TypeError`.
    """
    self._disallow_bool_casting()

  def eval(self, feed_dict=None, session=None):
    """Evaluates this tensor in a `Session`.

    Calling this method will execute all preceding operations that
    produce the inputs needed for the operation that produces this
    tensor.

    *N.B.* Before invoking `Tensor.eval()`, its graph must have been
    launched in a session, and either a default session must be
    available, or `session` must be specified explicitly.

    Args:
      feed_dict: A dictionary that maps `Tensor` objects to feed values. See
        `tf.Session.run` for a description of the valid feed values.
      session: (Optional.) The `Session` to be used to evaluate this tensor. If
        none, the default session will be used.

    Returns:
      A numpy array corresponding to the value of this tensor.

    """
    return _eval_using_default_session(self, feed_dict, self.graph, session)

  def experimental_ref(self):
    # tf.Variable also has the same experimental_ref() API.  If you update the
    # documenation here, please update tf.Variable.experimental_ref() as well.
    """Returns a hashable reference object to this Tensor.

    Warning: Experimental API that could be changed or removed.

    The primary usecase for this API is to put tensors in a set/dictionary.
    We can't put tensors in a set/dictionary as `tensor.__hash__()` is no longer
    available starting Tensorflow 2.0.

    ```python
    import tensorflow as tf

    x = tf.constant(5)
    y = tf.constant(10)
    z = tf.constant(10)

    # The followings will raise an exception starting 2.0
    # TypeError: Tensor is unhashable if Tensor equality is enabled.
    tensor_set = {x, y, z}
    tensor_dict = {x: 'five', y: 'ten', z: 'ten'}
    ```

    Instead, we can use `tensor.experimental_ref()`.

    ```python
    tensor_set = {x.experimental_ref(),
                  y.experimental_ref(),
                  z.experimental_ref()}

    print(x.experimental_ref() in tensor_set)
    ==> True

    tensor_dict = {x.experimental_ref(): 'five',
                   y.experimental_ref(): 'ten',
                   z.experimental_ref(): 'ten'}

    print(tensor_dict[y.experimental_ref()])
    ==> ten
    ```

    Also, the reference object provides `.deref()` function that returns the
    original Tensor.

    ```python
    x = tf.constant(5)
    print(x.experimental_ref().deref())
    ==> tf.Tensor(5, shape=(), dtype=int32)
    ```
    """
    return object_identity.Reference(self)


# TODO(agarwal): consider getting rid of this.
class _EagerTensorBase(Tensor):
  """Base class for EagerTensor."""

  # __int__, __float__ and __index__ may copy the tensor to CPU and
  # only work for scalars; values are cast as per numpy.
  def __int__(self):
    return int(self._numpy())

  def __long__(self):
    return long(self._numpy())

  def __float__(self):
    return float(self._numpy())

  def __index__(self):
    return self._numpy().__index__()

  def __bool__(self):
    return bool(self._numpy())

  __nonzero__ = __bool__

  def __format__(self, format_spec):
    return self._numpy().__format__(format_spec)

  def __reduce__(self):
    return convert_to_tensor, (self._numpy(),)

  def __copy__(self):
    # Eager Tensors are immutable so it's safe to return themselves as a copy.
    return self

  def __deepcopy__(self, memo):
    # Eager Tensors are immutable so it's safe to return themselves as a copy.
    del memo
    return self

  def __str__(self):
    return "tf.Tensor(%s, shape=%s, dtype=%s)" % (numpy_text(self), self.shape,
                                                  self.dtype.name)

  def __repr__(self):
    return "<tf.Tensor: shape=%s, dtype=%s, numpy=%s>" % (
        self.shape, self.dtype.name, numpy_text(self, is_repr=True))

  def __len__(self):
    """Returns the length of the first dimension in the Tensor."""
    if not self.shape.ndims:
      raise TypeError("Scalar tensor has no `len()`")
    # pylint: disable=protected-access
    try:
      return self._shape_tuple()[0]
    except core._NotOkStatusException as e:
      six.raise_from(core._status_to_exception(e.code, e.message), None)

  def _numpy_internal(self):
    raise NotImplementedError()

  def _numpy(self):
    # pylint: disable=protected-access
    try:
      return self._numpy_internal()
    except core._NotOkStatusException as e:
      six.raise_from(core._status_to_exception(e.code, e.message), None)

  @property
  def dtype(self):
    # Note: using the intern table directly here as this is
    # performance-sensitive in some models.
    return dtypes._INTERN_TABLE[self._datatype_enum()]  # pylint: disable=protected-access

  def numpy(self):
    """Copy of the contents of this Tensor into a NumPy array or scalar.

    Unlike NumPy arrays, Tensors are immutable, so this method has to copy
    the contents to ensure safety. Use `memoryview` to get a readonly
    view of the contents without doing a copy:

    >>> t = tf.constant([42])
    >>> np.array(memoryview(t))
    array([42], dtype=int32)

    Note that `memoryview` is only zero-copy for Tensors on CPU. If a Tensor
    is on GPU, it will have to be transferred to CPU first in order for
    `memoryview` to work.

    Returns:
      A NumPy array of the same shape and dtype or a NumPy scalar, if this
      Tensor has rank 0.

    Raises:
      ValueError: If the dtype of this Tensor does not have a compatible
        NumPy dtype.
    """
    # TODO(slebedev): Consider avoiding a copy for non-CPU or remote tensors.
    maybe_arr = self._numpy()  # pylint: disable=protected-access
    return maybe_arr.copy() if isinstance(maybe_arr, np.ndarray) else maybe_arr

  @property
  def backing_device(self):
    """Returns the name of the device holding this tensor's memory.

    `.backing_device` is usually the same as `.device`, which returns
    the device on which the kernel of the operation that produced this tensor
    ran. However, some operations can produce tensors on a different device
    (e.g., an operation that executes on the GPU but produces output tensors
    in host memory).
    """
    raise NotImplementedError()

  def _datatype_enum(self):
    raise NotImplementedError()

  def _shape_tuple(self):
    """The shape of this Tensor, as a tuple.

    This is more performant than tuple(shape().as_list()) as it avoids
    two list and one object creation. Marked private for now as from an API
    perspective, it would be better to have a single performant way of
    getting a shape rather than exposing shape() and shape_tuple()
    (and heaven forbid, shape_list() etc. as well!). Punting on that for now,
    but ideally one would work things out and remove the need for this method.

    Returns:
      tuple with the shape.
    """
    raise NotImplementedError()

  def _rank(self):
    """Integer rank of this Tensor.

    Unlike regular Tensors, the rank is always known for EagerTensors.

    This is more performant than len(self._shape_tuple())

    Returns:
      Integer rank
    """
    raise NotImplementedError()

  def _num_elements(self):
    """Number of elements of this Tensor.

    Unlike regular Tensors, the number of elements is always known for
    EagerTensors.

    This is more performant than tensor.shape.num_elements

    Returns:
      Long - num elements in the tensor
    """
    raise NotImplementedError()

  def _copy_to_device(self, device_name):  # pylint: disable=redefined-outer-name
    raise NotImplementedError()

  @staticmethod
  def _override_operator(name, func):
    setattr(_EagerTensorBase, name, func)

  def _copy_nograd(self, ctx=None, device_name=None):
    """Copies tensor to dest device, but doesn't record the operation."""
    # Creates a new tensor on the dest device.
    if ctx is None:
      ctx = context.context()
    if device_name is None:
      device_name = ctx.device_name
    # pylint: disable=protected-access
    try:
      ctx.ensure_initialized()
      new_tensor = self._copy_to_device(device_name)
    except core._NotOkStatusException as e:
      six.raise_from(core._status_to_exception(e.code, e.message), None)
    return new_tensor

  def _copy(self, ctx=None, device_name=None):
    """Copies tensor to dest device."""
    new_tensor = self._copy_nograd(ctx, device_name)
    # Record the copy on tape and define backprop copy as well.
    if context.executing_eagerly():
      self_device = self.device

      def grad_fun(dresult):
        return [
            dresult._copy(device_name=self_device)
            if hasattr(dresult, "_copy") else dresult
        ]

      tape.record_operation("_copy", [new_tensor], [self], grad_fun)
    return new_tensor
    # pylint: enable=protected-access

  @property
  def shape(self):
    if self._tensor_shape is None:  # pylint: disable=access-member-before-definition
      # pylint: disable=protected-access
      try:
        # `_tensor_shape` is declared and defined in the definition of
        # `EagerTensor`, in C.
        self._tensor_shape = tensor_shape.TensorShape(self._shape_tuple())
      except core._NotOkStatusException as e:
        six.raise_from(core._status_to_exception(e.code, e.message), None)

    return self._tensor_shape

  def get_shape(self):
    """Alias of Tensor.shape."""
    return self.shape

  def _shape_as_list(self):
    """The shape of the tensor as a list."""
    return list(self._shape_tuple())

  @property
  def ndim(self):
    """Returns the number of Tensor dimensions."""
    return self.shape.ndims

  @deprecation.deprecated(None, "Use tf.identity instead.")
  def cpu(self):
    """A copy of this Tensor with contents backed by host memory."""
    return self._copy(context.context(), "CPU:0")

  @deprecation.deprecated(None, "Use tf.identity instead.")
  def gpu(self, gpu_index=0):
    """A copy of this Tensor with contents backed by memory on the GPU.

    Arguments:
      gpu_index: Identifies which GPU to place the contents on the returned
        Tensor in.

    Returns:
      A GPU-memory backed Tensor object initialized with the same contents
      as this Tensor.
    """
    return self._copy(context.context(), "GPU:" + str(gpu_index))

  def set_shape(self, shape):
    if not self.shape.is_compatible_with(shape):
      raise ValueError(
          "Tensor's shape %s is not compatible with supplied shape %s" %
          (self.shape, shape))

  # Methods not supported / implemented for Eager Tensors.
  @property
  def op(self):
    raise AttributeError(
        "Tensor.op is meaningless when eager execution is enabled.")

  @property
  def graph(self):
    raise AttributeError(
        "Tensor.graph is meaningless when eager execution is enabled.")

  @property
  def name(self):
    raise AttributeError(
        "Tensor.name is meaningless when eager execution is enabled.")

  @property
  def value_index(self):
    raise AttributeError(
        "Tensor.value_index is meaningless when eager execution is enabled.")

  def consumers(self):
    raise NotImplementedError(
        "Tensor.consumers is meaningless when eager execution is enabled.")

  def _add_consumer(self, consumer):
    raise NotImplementedError(
        "_add_consumer not supported when eager execution is enabled.")

  def _as_node_def_input(self):
    raise NotImplementedError(
        "_as_node_def_input not supported when eager execution is enabled.")

  def _as_tf_output(self):
    raise NotImplementedError(
        "_as_tf_output not supported when eager execution is enabled.")

  def eval(self, feed_dict=None, session=None):
    raise NotImplementedError(
        "eval is not supported when eager execution is enabled, "
        "is .numpy() what you're looking for?")


# This call creates an EagerTensor class, as a subclass of _EagerTensorBase, and
# registers it with the current module.
EagerTensor = c_api.TFE_Py_InitEagerTensor(_EagerTensorBase)


register_dense_tensor_like_type(Tensor)


@tf_export(v1=["convert_to_tensor"])
def convert_to_tensor_v1(value,
                         dtype=None,
                         name=None,
                         preferred_dtype=None,
                         dtype_hint=None):
  """Converts the given `value` to a `Tensor`.

  This function converts Python objects of various types to `Tensor`
  objects. It accepts `Tensor` objects, numpy arrays, Python lists,
  and Python scalars. For example:

  ```python
  import numpy as np

  def my_func(arg):
    arg = tf.convert_to_tensor(arg, dtype=tf.float32)
    return tf.matmul(arg, arg) + arg

  # The following calls are equivalent.
  value_1 = my_func(tf.constant([[1.0, 2.0], [3.0, 4.0]]))
  value_2 = my_func([[1.0, 2.0], [3.0, 4.0]])
  value_3 = my_func(np.array([[1.0, 2.0], [3.0, 4.0]], dtype=np.float32))
  ```

  This function can be useful when composing a new operation in Python
  (such as `my_func` in the example above). All standard Python op
  constructors apply this function to each of their Tensor-valued
  inputs, which allows those ops to accept numpy arrays, Python lists,
  and scalars in addition to `Tensor` objects.

  Note: This function diverges from default Numpy behavior for `float` and
    `string` types when `None` is present in a Python list or scalar. Rather
    than silently converting `None` values, an error will be thrown.

  Args:
    value: An object whose type has a registered `Tensor` conversion function.
    dtype: Optional element type for the returned tensor. If missing, the type
      is inferred from the type of `value`.
    name: Optional name to use if a new `Tensor` is created.
    preferred_dtype: Optional element type for the returned tensor, used when
      dtype is None. In some cases, a caller may not have a dtype in mind when
      converting to a tensor, so preferred_dtype can be used as a soft
      preference.  If the conversion to `preferred_dtype` is not possible, this
      argument has no effect.
    dtype_hint: same meaning as preferred_dtype, and overrides it.

  Returns:
    A `Tensor` based on `value`.

  Raises:
    TypeError: If no conversion function is registered for `value` to `dtype`.
    RuntimeError: If a registered conversion function returns an invalid value.
    ValueError: If the `value` is a tensor not of given `dtype` in graph mode.
  """
  preferred_dtype = deprecation.deprecated_argument_lookup(
      "dtype_hint", dtype_hint, "preferred_dtype", preferred_dtype)
  return convert_to_tensor_v2(value, dtype, preferred_dtype, name)


@tf_export("convert_to_tensor", v1=[])
def convert_to_tensor_v2(value, dtype=None, dtype_hint=None, name=None):
  """Converts the given `value` to a `Tensor`.

  This function converts Python objects of various types to `Tensor`
  objects. It accepts `Tensor` objects, numpy arrays, Python lists,
<<<<<<< HEAD
  and Python scalars.

  For example:

  >>> import numpy as np
  >>> def my_func(arg):
  ...   arg = tf.convert_to_tensor(arg, dtype=tf.float32)
  ...   return tf.matmul(arg, arg) + arg
  ...
  >>> # The following calls are equivalent.
  ...
  >>> value_1 = my_func(tf.constant([[1.0, 2.0], [3.0, 4.0]]))
  >>> value_2 = my_func([[1.0, 2.0], [3.0, 4.0]])
  >>> value_3 = my_func(np.array([[1.0, 2.0], [3.0, 4.0]], dtype=np.float32))
=======
  and Python scalars. For example:

  >>> def my_func(arg):
  ...   arg = tf.convert_to_tensor(arg, dtype=tf.float32)
  ...   return arg

  >>> # The following calls are equivalent.
  >>> value_1 = my_func(tf.constant([[1.0, 2.0], [3.0, 4.0]]))
  >>> print(value_1)
  tf.Tensor(
    [[1. 2.]
     [3. 4.]], shape=(2, 2), dtype=float32)
  >>> value_2 = my_func([[1.0, 2.0], [3.0, 4.0]])
  >>> print(value_2)
  tf.Tensor(
    [[1. 2.]
     [3. 4.]], shape=(2, 2), dtype=float32)
  >>> value_3 = my_func(np.array([[1.0, 2.0], [3.0, 4.0]], dtype=np.float32))
  >>> print(value_3)
  tf.Tensor(
    [[1. 2.]
     [3. 4.]], shape=(2, 2), dtype=float32)
>>>>>>> 389fa059

  This function can be useful when composing a new operation in Python
  (such as `my_func` in the example above). All standard Python op
  constructors apply this function to each of their Tensor-valued
  inputs, which allows those ops to accept numpy arrays, Python lists,
  and scalars in addition to `Tensor` objects.

  Note: This function diverges from default Numpy behavior for `float` and
    `string` types when `None` is present in a Python list or scalar. Rather
    than silently converting `None` values, an error will be thrown.

  Args:
    value: An object whose type has a registered `Tensor` conversion function.
    dtype: Optional element type for the returned tensor. If missing, the type
      is inferred from the type of `value`.
    dtype_hint: Optional element type for the returned tensor, used when dtype
      is None. In some cases, a caller may not have a dtype in mind when
      converting to a tensor, so dtype_hint can be used as a soft preference.
      If the conversion to `dtype_hint` is not possible, this argument has no
      effect.
    name: Optional name to use if a new `Tensor` is created.

  Returns:
    A `Tensor` based on `value`.

  Raises:
    TypeError: If no conversion function is registered for `value` to `dtype`.
    RuntimeError: If a registered conversion function returns an invalid value.
    ValueError: If the `value` is a tensor not of given `dtype` in graph mode.
  """
  return convert_to_tensor(
      value=value,
      dtype=dtype,
      name=name,
      preferred_dtype=dtype_hint,
      as_ref=False)


def _error_prefix(name):
  return "" if name is None else "%s: " % name


def convert_to_tensor(value,
                      dtype=None,
                      name=None,
                      as_ref=False,
                      preferred_dtype=None,
                      dtype_hint=None,
                      ctx=None,
                      accepted_result_types=(Tensor,)):
  """Implementation of the public convert_to_tensor."""
  # TODO(b/142518781): Fix all call-sites and remove redundant arg
  preferred_dtype = preferred_dtype or dtype_hint
  if isinstance(value, EagerTensor):
    if ctx is None:
      ctx = context.context()
    if not ctx.executing_eagerly():
      graph = get_default_graph()
      if not graph.building_function:
        raise RuntimeError("Attempting to capture an EagerTensor without "
                           "building a function.")
      return graph.capture(value, name=name)

  if dtype is not None:
    dtype = dtypes.as_dtype(dtype)
  if isinstance(value, Tensor):
    if dtype is not None and not dtype.is_compatible_with(value.dtype):
      raise ValueError(
          "Tensor conversion requested dtype %s for Tensor with dtype %s: %r" %
          (dtype.name, value.dtype.name, value))
    return value

  if preferred_dtype is not None:
    preferred_dtype = dtypes.as_dtype(preferred_dtype)
  for base_type, conversion_func in tensor_conversion_registry.get(type(value)):
    # If dtype is None but preferred_dtype is not None, we try to
    # cast to preferred_dtype first.
    ret = None
    if dtype is None and preferred_dtype is not None:
      try:
        ret = conversion_func(
            value, dtype=preferred_dtype, name=name, as_ref=as_ref)
      except (TypeError, ValueError):
        # Could not coerce the conversion to use the preferred dtype.
        pass
      else:
        if (ret is not NotImplemented and
            ret.dtype.base_dtype != preferred_dtype.base_dtype):
          raise TypeError("convert_to_tensor did not convert to "
                          "the preferred dtype: %s vs %s " %
                          (ret.dtype.base_dtype, preferred_dtype.base_dtype))

    if ret is None:
      ret = conversion_func(value, dtype=dtype, name=name, as_ref=as_ref)

    if ret is NotImplemented:
      continue

    if not isinstance(ret, accepted_result_types):
      raise RuntimeError(
          "%sConversion function %r for type %s returned non-Tensor: %r" %
          (_error_prefix(name), conversion_func, base_type, ret))
    if dtype and not dtype.is_compatible_with(ret.dtype):
      raise RuntimeError(
          "%sConversion function %r for type %s returned incompatible "
          "dtype: requested = %s, actual = %s" %
          (_error_prefix(name), conversion_func, base_type, dtype.name,
           ret.dtype.name))
    return ret
  raise TypeError("%sCannot convert %r with type %s to Tensor: "
                  "no conversion function registered." %
                  (_error_prefix(name), value, type(value)))


internal_convert_to_tensor = convert_to_tensor


def internal_convert_n_to_tensor(values,
                                 dtype=None,
                                 name=None,
                                 as_ref=False,
                                 preferred_dtype=None,
                                 ctx=None):
  """Converts `values` to a list of `Tensor` objects.

  Args:
    values: A list of objects that can be consumed by `tf.convert_to_tensor()`.
    dtype: (Optional.) The required `DType` of the returned `Tensor` objects.
    name: (Optional.) A name prefix to used when a new `Tensor` is created, in
      which case element `i` will be given the name `name + '_' + i`.
    as_ref: True if the caller wants the results as ref tensors.
    preferred_dtype: Optional element type for the returned tensors, used when
      dtype is None. In some cases, a caller may not have a dtype in mind when
      converting to a tensor, so preferred_dtype can be used as a soft
      preference.  If the conversion to `preferred_dtype` is not possible, this
      argument has no effect.
    ctx: The value of context.context().

  Returns:
    A list of `Tensor` and/or `IndexedSlices` objects.

  Raises:
    TypeError: If no conversion function is registered for an element in
      `values`.
    RuntimeError: If a registered conversion function returns an invalid
      value.
  """
  if not isinstance(values, collections_abc.Sequence):
    raise TypeError("values must be a sequence.")
  ret = []
  if ctx is None:
    ctx = context.context()
  for i, value in enumerate(values):
    n = None if name is None else "%s_%d" % (name, i)
    ret.append(
        convert_to_tensor(
            value,
            dtype=dtype,
            name=n,
            as_ref=as_ref,
            preferred_dtype=preferred_dtype,
            ctx=ctx))
  return ret


def convert_n_to_tensor(values, dtype=None, name=None, preferred_dtype=None):
  """Converts `values` to a list of `Tensor` objects.

  Args:
    values: A list of objects that can be consumed by `tf.convert_to_tensor()`.
    dtype: (Optional.) The required `DType` of the returned `Tensor` objects.
    name: (Optional.) A name prefix to used when a new `Tensor` is created, in
      which case element `i` will be given the name `name + '_' + i`.
    preferred_dtype: Optional element type for the returned tensors, used when
      dtype is None. In some cases, a caller may not have a dtype in mind when
      converting to a tensor, so preferred_dtype can be used as a soft
      preference.  If the conversion to `preferred_dtype` is not possible, this
      argument has no effect.

  Returns:
    A list of `Tensor` and/or `IndexedSlices` objects.

  Raises:
    TypeError: If no conversion function is registered for an element in
      `values`.
    RuntimeError: If a registered conversion function returns an invalid
      value.
  """
  return internal_convert_n_to_tensor(
      values=values,
      dtype=dtype,
      name=name,
      preferred_dtype=preferred_dtype,
      as_ref=False)


def convert_to_tensor_or_composite(value, dtype=None, name=None):
  """Converts the given object to a `Tensor` or `CompositeTensor`.

  If `value` is a `CompositeTensor` it is returned unmodified. Otherwise, it
  is converted to a `Tensor` using `convert_to_tensor()`.

  Args:
    value: A `CompositeTensor` or an object that can be consumed by
      `convert_to_tensor()`.
    dtype: (Optional.) The required `DType` of the returned `Tensor` or
      `CompositeTensor`.
    name: (Optional.) A name to use if a new `Tensor` is created.

  Returns:
    A `Tensor` or `CompositeTensor`, based on `value`.

  Raises:
    ValueError: If `dtype` does not match the element type of `value`.
  """
  return internal_convert_to_tensor_or_composite(
      value=value, dtype=dtype, name=name, as_ref=False)


def internal_convert_to_tensor_or_composite(value,
                                            dtype=None,
                                            name=None,
                                            as_ref=False):
  """Converts the given object to a `Tensor` or `CompositeTensor`.

  If `value` is a `CompositeTensor` it is returned unmodified.  Otherwise, it
  is converted to a `Tensor` using `convert_to_tensor()`.

  Args:
    value: A `CompositeTensor`, or an object that can be consumed by
      `convert_to_tensor()`.
    dtype: (Optional.) The required `DType` of the returned `Tensor` or
      `CompositeTensor`.
    name: (Optional.) A name to use if a new `Tensor` is created.
    as_ref: True if the caller wants the results as ref tensors.

  Returns:
    A `Tensor` or `CompositeTensor`, based on `value`.

  Raises:
    ValueError: If `dtype` does not match the element type of `value`.
  """
  if isinstance(value, composite_tensor.CompositeTensor):
    value_dtype = getattr(value, "dtype", None)
    if dtype and not dtypes.as_dtype(dtype).is_compatible_with(value_dtype):
      raise ValueError(
          "Tensor conversion requested dtype %s for Tensor with dtype %s: %r" %
          (dtypes.as_dtype(dtype).name, value.dtype.name, str(value)))
    return value
  else:
    return convert_to_tensor(
        value,
        dtype=dtype,
        name=name,
        as_ref=as_ref,
        accepted_result_types=(Tensor, composite_tensor.CompositeTensor))


def internal_convert_n_to_tensor_or_composite(values,
                                              dtype=None,
                                              name=None,
                                              as_ref=False):
  """Converts `values` to a list of `Tensor` or `CompositeTensor` objects.

  Any `CompositeTensor` objects in `values` are returned unmodified.

  Args:
    values: A list of `None`, `CompositeTensor`, or objects that can be consumed
      by `convert_to_tensor()`.
    dtype: (Optional.) The required `DType` of the returned `Tensor`s or
      `CompositeTensor`s.
    name: (Optional.) A name prefix to used when a new `Tensor` is created, in
      which case element `i` will be given the name `name + '_' + i`.
    as_ref: True if the caller wants the results as ref tensors.

  Returns:
    A list of `Tensor`, `CompositeTensor`, and/or `None` objects.

  Raises:
    TypeError: If no conversion function is registered for an element in
      `values`.
    RuntimeError: If a registered conversion function returns an invalid
      value.
  """
  if not isinstance(values, collections_abc.Sequence):
    raise TypeError("values must be a sequence.")
  ret = []
  for i, value in enumerate(values):
    if value is None:
      ret.append(value)
    else:
      n = None if name is None else "%s_%d" % (name, i)
      ret.append(
          internal_convert_to_tensor_or_composite(
              value, dtype=dtype, name=n, as_ref=as_ref))
  return ret


def convert_n_to_tensor_or_composite(values, dtype=None, name=None):
  """Converts `values` to a list of `Output` or `CompositeTensor` objects.

  Any `CompositeTensor` objects in `values` are returned unmodified.

  Args:
    values: A list of `None`, `CompositeTensor``, or objects that can be
      consumed by `convert_to_tensor()`.
    dtype: (Optional.) The required `DType` of the returned `Tensor`s or
      `CompositeTensor`s.
    name: (Optional.) A name prefix to used when a new `Tensor` is created, in
      which case element `i` will be given the name `name + '_' + i`.

  Returns:
    A list of `Tensor` and/or `CompositeTensor` objects.

  Raises:
    TypeError: If no conversion function is registered for an element in
      `values`.
    RuntimeError: If a registered conversion function returns an invalid
      value.
  """
  return internal_convert_n_to_tensor_or_composite(
      values=values, dtype=dtype, name=name, as_ref=False)


def _device_string(dev_spec):
  if pydev.is_device_spec(dev_spec):
    return dev_spec.to_string()
  else:
    return dev_spec


def _NodeDef(op_type, name, attrs=None):
  """Create a NodeDef proto.

  Args:
    op_type: Value for the "op" attribute of the NodeDef proto.
    name: Value for the "name" attribute of the NodeDef proto.
    attrs: Dictionary where the key is the attribute name (a string)
      and the value is the respective "attr" attribute of the NodeDef proto (an
      AttrValue).

  Returns:
    A node_def_pb2.NodeDef protocol buffer.
  """
  node_def = node_def_pb2.NodeDef(op=compat.as_bytes(op_type),
                                  name=compat.as_bytes(name))
  if attrs:
    for k, v in six.iteritems(attrs):
      node_def.attr[k].CopyFrom(v)
  return node_def


# Copied from core/framework/node_def_util.cc
# TODO(mrry,josh11b): Consolidate this validation in C++ code.
_VALID_OP_NAME_REGEX = re.compile("^[A-Za-z0-9.][A-Za-z0-9_.\\-/>]*$")
_VALID_SCOPE_NAME_REGEX = re.compile("^[A-Za-z0-9_.\\-/>]*$")


def _create_c_op(graph, node_def, inputs, control_inputs):
  """Creates a TF_Operation.

  Args:
    graph: a `Graph`.
    node_def: `node_def_pb2.NodeDef` for the operation to create.
    inputs: A list of `Tensor`s (corresponding to scalar inputs) and lists of
      `Tensor`s (corresponding to sequence inputs, e.g. "int64 * N",
      "list(int64)"). The length of the list should be equal to the number of
      inputs specified by this operation's op def.
    control_inputs: A list of `Operation`s to set as control dependencies.

  Returns:
    A wrapped TF_Operation*.
  """
  # pylint: disable=protected-access
  op_desc = c_api.TF_NewOperation(graph._c_graph, compat.as_str(node_def.op),
                                  compat.as_str(node_def.name))
  if node_def.device:
    c_api.TF_SetDevice(op_desc, compat.as_str(node_def.device))
  # Add inputs
  for op_input in inputs:
    if isinstance(op_input, (list, tuple)):
      c_api.TF_AddInputList(op_desc, [t._as_tf_output() for t in op_input])
    else:
      c_api.TF_AddInput(op_desc, op_input._as_tf_output())

  # Add control inputs
  for control_input in control_inputs:
    c_api.TF_AddControlInput(op_desc, control_input._c_op)
  # pylint: enable=protected-access

  # Add attrs
  for name, attr_value in node_def.attr.items():
    serialized = attr_value.SerializeToString()
    # TODO(skyewm): this creates and deletes a new TF_Status for every attr.
    # It might be worth creating a convenient way to re-use the same status.
    c_api.TF_SetAttrValueProto(op_desc, compat.as_str(name), serialized)

  try:
    c_op = c_api.TF_FinishOperation(op_desc)
  except errors.InvalidArgumentError as e:
    # Convert to ValueError for backwards compatibility.
    raise ValueError(str(e))

  return c_op


@tf_export("Operation")
class Operation(object):
  """Represents a graph node that performs computation on tensors.

  An `Operation` is a node in a `tf.Graph` that takes zero or more `Tensor`
  objects as input, and produces zero or more `Tensor` objects as output.
  Objects of type `Operation` are created by calling a Python op constructor
  (such as `tf.matmul`) within a `tf.function` or under a `tf.Graph.as_default`
  context manager.

  For example, within a `tf.function`, `c = tf.matmul(a, b)` creates an
  `Operation` of type "MatMul" that takes tensors `a` and `b` as input, and
  produces `c` as output.

  If a `tf.compat.v1.Session` is used, an `Operation` of a `tf.Graph` can be
  executed by passing it to `tf.Session.run`. `op.run()` is a shortcut for
  calling `tf.compat.v1.get_default_session().run(op)`.
  """

  def __init__(self,
               node_def,
               g,
               inputs=None,
               output_types=None,
               control_inputs=None,
               input_types=None,
               original_op=None,
               op_def=None):
    r"""Creates an `Operation`.

    NOTE: This constructor validates the name of the `Operation` (passed
    as `node_def.name`). Valid `Operation` names match the following
    regular expression:

        [A-Za-z0-9.][A-Za-z0-9_.\\-/]*

    Args:
      node_def: `node_def_pb2.NodeDef`.  `NodeDef` for the `Operation`. Used for
        attributes of `node_def_pb2.NodeDef`, typically `name`, `op`, and
        `device`.  The `input` attribute is irrelevant here as it will be
        computed when generating the model.
      g: `Graph`. The parent graph.
      inputs: list of `Tensor` objects. The inputs to this `Operation`.
      output_types: list of `DType` objects.  List of the types of the `Tensors`
        computed by this operation.  The length of this list indicates the
        number of output endpoints of the `Operation`.
      control_inputs: list of operations or tensors from which to have a control
        dependency.
      input_types: List of `DType` objects representing the types of the tensors
        accepted by the `Operation`.  By default uses `[x.dtype.base_dtype for x
        in inputs]`.  Operations that expect reference-typed inputs must specify
        these explicitly.
      original_op: Optional. Used to associate the new `Operation` with an
        existing `Operation` (for example, a replica with the op that was
        replicated).
      op_def: Optional. The `op_def_pb2.OpDef` proto that describes the op type
        that this `Operation` represents.

    Raises:
      TypeError: if control inputs are not Operations or Tensors,
        or if `node_def` is not a `NodeDef`,
        or if `g` is not a `Graph`,
        or if `inputs` are not tensors,
        or if `inputs` and `input_types` are incompatible.
      ValueError: if the `node_def` name is not valid.
    """
    # For internal use only: `node_def` can be set to a TF_Operation to create
    # an Operation for that op. This is useful for creating Operations for ops
    # indirectly created by C API methods, e.g. the ops created by
    # TF_ImportGraphDef. When `node_def` is a TF_Operation, all optional fields
    # should be None.

    if isinstance(node_def, node_def_pb2.NodeDef):
      if node_def.ByteSize() >= (1 << 31) or node_def.ByteSize() < 0:
        raise ValueError(
            "Cannot create a tensor proto whose content is larger than 2GB.")
      if not _VALID_OP_NAME_REGEX.match(node_def.name):
        raise ValueError("'%s' is not a valid node name" % node_def.name)
      c_op = None
    elif type(node_def).__name__ == "SwigPyObject":
      assert inputs is None
      assert output_types is None
      assert control_inputs is None
      assert input_types is None
      assert original_op is None
      assert op_def is None
      c_op = node_def
    else:
      raise TypeError("node_def needs to be a NodeDef: %s" % node_def)

    if not isinstance(g, Graph):
      raise TypeError("g needs to be a Graph: %s" % g)
    self._graph = g

    if inputs is None:
      inputs = []
    elif not isinstance(inputs, list):
      raise TypeError("inputs needs to be a list of Tensors: %s" % inputs)
    for a in inputs:
      if not isinstance(a, Tensor):
        raise TypeError("input needs to be a Tensor: %s" % a)
    if input_types is None:
      input_types = [i.dtype.base_dtype for i in inputs]
    else:
      if not all(
          x.is_compatible_with(i.dtype) for i, x in zip(inputs, input_types)):
        raise TypeError("In op '%s', input types (%s) are not compatible "
                        "with expected types (%s)" %
                        (node_def.name, [i.dtype for i in inputs], input_types))

    # Build the list of control inputs.
    control_input_ops = []
    if control_inputs:
      for c in control_inputs:
        control_op = None
        if isinstance(c, Operation):
          control_op = c
        elif isinstance(c, (Tensor, IndexedSlices)):
          control_op = c.op
        else:
          raise TypeError("Control input must be an Operation, "
                          "a Tensor, or IndexedSlices: %s" % c)
        control_input_ops.append(control_op)

    # This will be set by self.inputs.
    self._inputs_val = None

    # pylint: disable=protected-access
    self._original_op = original_op
    self._traceback = tf_stack.extract_stack()

    # List of _UserDevSpecs holding code location of device context manager
    # invocations and the users original argument to them.
    self._device_code_locations = None
    # Dict mapping op name to file and line information for op colocation
    # context managers.
    self._colocation_code_locations = None
    self._control_flow_context = self.graph._get_control_flow_context()

    # Gradient function for this op. There are three ways to specify gradient
    # function, and first available gradient gets used, in the following order.
    # 1. self._gradient_function
    # 2. Gradient name registered by "_gradient_op_type" attribute.
    # 3. Gradient name registered by op.type.
    self._gradient_function = None

    # Initialize self._c_op.
    if c_op:
      self._c_op = c_op
      op_def = g._get_op_def(c_api.TF_OperationOpType(c_op))
      name = self.name
    else:
      if op_def is None:
        op_def = self._graph._get_op_def(node_def.op)
      # TODO(skyewm): op_def_library.apply_op() flattens the incoming inputs.
      # Refactor so we don't have to do this here.
      grouped_inputs = self._reconstruct_sequence_inputs(
          op_def, inputs, node_def.attr)
      self._c_op = _create_c_op(self._graph, node_def, grouped_inputs,
                                control_input_ops)
      name = compat.as_str(node_def.name)
    # pylint: enable=protected-access

    self._is_stateful = op_def.is_stateful

    # Initialize self._outputs.
    num_outputs = c_api.TF_OperationNumOutputs(self._c_op)
    self._outputs = []
    for i in range(num_outputs):
      tf_output = c_api_util.tf_output(self._c_op, i)
      output_type = c_api.TF_OperationOutputType(tf_output)
      tensor = Tensor._create_with_tf_output(self, i, output_type, tf_output)  # pylint: disable=protected-access
      self._outputs.append(tensor)

    self._id_value = self._graph._add_op(self, name)  # pylint: disable=protected-access

    if not c_op:
      self._control_flow_post_processing(input_tensors=inputs)

  def _control_flow_post_processing(self, input_tensors=None):
    """Add this op to its control flow context.

    This may add new ops and change this op's inputs. self.inputs must be
    available before calling this method.

    Args:
      input_tensors: (Optional.) A list of `Tensors` corresponding to the inputs
        of this op, which should be equivalent to `self.inputs`. Pass this
        argument to avoid evaluating `self.inputs` unnecessarily.
    """
    if input_tensors is None:
      input_tensors = self.inputs
    for input_tensor in input_tensors:
      control_flow_util.CheckInputFromValidContext(self, input_tensor.op)
    if self._control_flow_context is not None:
      self._control_flow_context.AddOp(self)

  def _reconstruct_sequence_inputs(self, op_def, inputs, attrs):
    """Regroups a flat list of input tensors into scalar and sequence inputs.

    Args:
      op_def: The `op_def_pb2.OpDef` (for knowing the input types)
      inputs: a list of input `Tensor`s to the op.
      attrs: mapping from attr name to `attr_value_pb2.AttrValue` (these define
        how long each sequence is)

    Returns:
      A list of `Tensor`s (corresponding to scalar inputs) and lists of
      `Tensor`s (corresponding to sequence inputs).
    """
    grouped_inputs = []
    i = 0
    for input_arg in op_def.input_arg:
      if input_arg.number_attr:
        input_len = attrs[input_arg.number_attr].i
        is_sequence = True
      elif input_arg.type_list_attr:
        input_len = len(attrs[input_arg.type_list_attr].list.type)
        is_sequence = True
      else:
        input_len = 1
        is_sequence = False

      if is_sequence:
        grouped_inputs.append(inputs[i:i + input_len])
      else:
        grouped_inputs.append(inputs[i])
      i += input_len

    assert i == len(inputs)
    return grouped_inputs

  def colocation_groups(self):
    """Returns the list of colocation groups of the op."""
    default_colocation_group = [compat.as_bytes("loc:@%s" % self.name)]
    try:
      class_attr = self.get_attr("_class")
    except ValueError:
      # This op has no explicit colocation group, so it is itself its
      # own root of a colocation group.
      return default_colocation_group

    attr_groups = [
        class_name for class_name in class_attr
        if class_name.startswith(b"loc:@")
    ]

    # If there are no colocation groups in the explicit _class field,
    # return the default colocation group.
    return attr_groups if attr_groups else default_colocation_group

  def values(self):
    """DEPRECATED: Use outputs."""
    return tuple(self.outputs)

  def _get_control_flow_context(self):
    """Returns the control flow context of this op.

    Returns:
      A context object.
    """
    return self._control_flow_context

  def _set_control_flow_context(self, ctx):
    """Sets the current control flow context of this op.

    Args:
      ctx: a context object.
    """
    self._control_flow_context = ctx

  @property
  def name(self):
    """The full name of this operation."""
    return c_api.TF_OperationName(self._c_op)

  @property
  def _id(self):
    """The unique integer id of this operation."""
    return self._id_value

  @property
  def device(self):
    """The name of the device to which this op has been assigned, if any.

    Returns:
      The string name of the device to which this op has been
      assigned, or an empty string if it has not been assigned to a
      device.
    """
    return c_api.TF_OperationDevice(self._c_op)

  @property
  def _device_assignments(self):
    """Code locations for device context managers active at op creation.

    This property will return a list of traceable_stack.TraceableObject
    instances where .obj is a string representing the assigned device
    (or information about the function that would be applied to this op
    to compute the desired device) and the filename and lineno members
    record the location of the relevant device context manager.

    For example, suppose file_a contained these lines:

      file_a.py:
        15: with tf.device('/gpu:0'):
        16:   node_b = tf.constant(4, name='NODE_B')

    Then a TraceableObject t_obj representing the device context manager
    would have these member values:

      t_obj.obj -> '/gpu:0'
      t_obj.filename = 'file_a.py'
      t_obj.lineno = 15

    and node_b.op._device_assignments would return the list [t_obj].

    Returns:
      [str: traceable_stack.TraceableObject, ...] as per this method's
      description, above.
    """
    return self._device_code_locations or []

  @property
  def _colocation_dict(self):
    """Code locations for colocation context managers active at op creation.

    This property will return a dictionary for which the keys are nodes with
    which this Operation is colocated, and for which the values are
    traceable_stack.TraceableObject instances.  The TraceableObject instances
    record the location of the relevant colocation context manager but have the
    "obj" field set to None to prevent leaking private data.

    For example, suppose file_a contained these lines:

      file_a.py:
        14: node_a = tf.constant(3, name='NODE_A')
        15: with tf.compat.v1.colocate_with(node_a):
        16:   node_b = tf.constant(4, name='NODE_B')

    Then a TraceableObject t_obj representing the colocation context manager
    would have these member values:

      t_obj.obj -> None
      t_obj.filename = 'file_a.py'
      t_obj.lineno = 15

    and node_b.op._colocation_dict would return the dictionary

      { 'NODE_A': t_obj }

    Returns:
      {str: traceable_stack.TraceableObject} as per this method's description,
      above.
    """
    locations_dict = self._colocation_code_locations or {}
    return locations_dict.copy()

  @property
  def _output_types(self):
    """List this operation's output types.

    Returns:
      List of the types of the Tensors computed by this operation.
      Each element in the list is an integer whose value is one of
      the TF_DataType enums defined in c_api.h
      The length of this list indicates the number of output endpoints
      of the operation.
    """
    num_outputs = c_api.TF_OperationNumOutputs(self._c_op)
    output_types = [
        c_api.TF_OperationOutputType(self._tf_output(i))
        for i in xrange(num_outputs)
    ]
    # In all the tests we have output_types that are passed into
    # Operation.__init__ are a list of ints (which is illegal according
    # to the docstring), but input_types are instances of DType.
    # This extra assert is to catch if we ever use DType for output_types.
    if output_types:
      assert isinstance(output_types[0], int)
    return output_types

  def _tf_output(self, output_idx):
    """Create and return a new TF_Output for output_idx'th output of this op."""
    tf_output = c_api.TF_Output()
    tf_output.oper = self._c_op
    tf_output.index = output_idx
    return tf_output

  def _tf_input(self, input_idx):
    """Create and return a new TF_Input for input_idx'th input of this op."""
    tf_input = c_api.TF_Input()
    tf_input.oper = self._c_op
    tf_input.index = input_idx
    return tf_input

  def _set_device(self, device):  # pylint: disable=redefined-outer-name
    """Set the device of this operation.

    Args:
      device: string or device..  The device to set.
    """
    self._set_device_from_string(compat.as_str(_device_string(device)))

  def _set_device_from_string(self, device_str):
    """Fast path to set device if the type is known to be a string.

    This function is called frequently enough during graph construction that
    there are non-trivial performance gains if the caller can guarantee that
    the specified device is already a string.

    Args:
      device_str: A string specifying where to place this op.
    """
    c_api.SetRequestedDevice(
        self._graph._c_graph,  # pylint: disable=protected-access
        self._c_op,  # pylint: disable=protected-access
        device_str)

  def _update_input(self, index, tensor):
    """Update the input to this operation at the given index.

    NOTE: This is for TF internal use only. Please don't use it.

    Args:
      index: the index of the input to update.
      tensor: the Tensor to be used as the input at the given index.

    Raises:
      TypeError: if tensor is not a Tensor,
        or if input tensor type is not convertible to dtype.
      ValueError: if the Tensor is from a different graph.
    """
    if not isinstance(tensor, Tensor):
      raise TypeError("tensor must be a Tensor: %s" % tensor)
    _assert_same_graph(self, tensor)

    # Reset cached inputs.
    self._inputs_val = None
    c_api.UpdateEdge(
        self._graph._c_graph,  # pylint: disable=protected-access
        tensor._as_tf_output(),  # pylint: disable=protected-access
        self._tf_input(index))

  def _add_while_inputs(self, tensors):
    """See AddWhileInputHack in python_api.h.

    NOTE: This is for TF internal use only. Please don't use it.

    Args:
      tensors: list of Tensors

    Raises:
      TypeError: if tensor is not a Tensor,
        or if input tensor type is not convertible to dtype.
      ValueError: if the Tensor is from a different graph.
    """
    for tensor in tensors:
      if not isinstance(tensor, Tensor):
        raise TypeError("tensor must be a Tensor: %s" % tensor)
      _assert_same_graph(self, tensor)

      # Reset cached inputs.
      self._inputs_val = None
      c_api.AddWhileInputHack(
          self._graph._c_graph,  # pylint: disable=protected-access
          tensor._as_tf_output(),  # pylint: disable=protected-access
          self._c_op)

  def _add_control_inputs(self, ops):
    """Add a list of new control inputs to this operation.

    Args:
      ops: the list of Operations to add as control input.

    Raises:
      TypeError: if ops is not a list of Operations.
      ValueError: if any op in ops is from a different graph.
    """
    for op in ops:
      if not isinstance(op, Operation):
        raise TypeError("op must be an Operation: %s" % op)
      c_api.AddControlInput(self._graph._c_graph, self._c_op, op._c_op)  # pylint: disable=protected-access

  def _add_control_input(self, op):
    """Add a new control input to this operation.

    Args:
      op: the Operation to add as control input.

    Raises:
      TypeError: if op is not an Operation.
      ValueError: if op is from a different graph.
    """
    if not isinstance(op, Operation):
      raise TypeError("op must be an Operation: %s" % op)
    c_api.AddControlInput(self._graph._c_graph, self._c_op, op._c_op)  # pylint: disable=protected-access

  def _remove_all_control_inputs(self):
    """Removes any control inputs to this operation."""
    c_api.RemoveAllControlInputs(self._graph._c_graph, self._c_op)  # pylint: disable=protected-access

  def _add_outputs(self, types, shapes):
    """Adds new Tensors to self.outputs.

    Note: this is generally unsafe to use. This is used in certain situations in
    conjunction with _set_type_list_attr.

    Arguments:
      types: list of DTypes
      shapes: list of TensorShapes
    """
    assert len(types) == len(shapes)
    orig_num_outputs = len(self.outputs)
    for i in range(len(types)):
      t = Tensor(self, orig_num_outputs + i, types[i])
      self._outputs.append(t)
      t.set_shape(shapes[i])

  def __str__(self):
    return str(self.node_def)

  def __repr__(self):
    return "<tf.Operation '%s' type=%s>" % (self.name, self.type)

  @property
  def outputs(self):
    """The list of `Tensor` objects representing the outputs of this op."""
    return self._outputs

  @property
  def inputs(self):
    """The sequence of `Tensor` objects representing the data inputs of this op."""
    if self._inputs_val is None:
      # pylint: disable=protected-access
      self._inputs_val = tuple(map(self.graph._get_tensor_by_tf_output,
                                   c_api.GetOperationInputs(self._c_op)))
      # pylint: enable=protected-access
    return self._inputs_val

  @property
  def _input_types(self):
    num_inputs = c_api.TF_OperationNumInputs(self._c_op)
    input_types = [
        dtypes.as_dtype(c_api.TF_OperationInputType(self._tf_input(i)))
        for i in xrange(num_inputs)
    ]
    return input_types

  @property
  def control_inputs(self):
    """The `Operation` objects on which this op has a control dependency.

    Before this op is executed, TensorFlow will ensure that the
    operations in `self.control_inputs` have finished executing. This
    mechanism can be used to run ops sequentially for performance
    reasons, or to ensure that the side effects of an op are observed
    in the correct order.

    Returns:
      A list of `Operation` objects.

    """
    control_c_ops = c_api.TF_OperationGetControlInputs_wrapper(self._c_op)
    # pylint: disable=protected-access
    return [
        self.graph._get_operation_by_name_unsafe(c_api.TF_OperationName(c_op))
        for c_op in control_c_ops
    ]
    # pylint: enable=protected-access

  @property
  def _control_outputs(self):
    """The `Operation` objects which have a control dependency on this op.

    Before any of the ops in self._control_outputs can execute tensorflow will
    ensure self has finished executing.

    Returns:
      A list of `Operation` objects.

    """
    control_c_ops = c_api.TF_OperationGetControlOutputs_wrapper(self._c_op)
    # pylint: disable=protected-access
    return [
        self.graph._get_operation_by_name_unsafe(c_api.TF_OperationName(c_op))
        for c_op in control_c_ops
    ]
    # pylint: enable=protected-access

  @property
  def type(self):
    """The type of the op (e.g. `"MatMul"`)."""
    return c_api.TF_OperationOpType(self._c_op)

  @property
  def graph(self):
    """The `Graph` that contains this operation."""
    return self._graph

  @property
  def node_def(self):
    # pylint: disable=line-too-long
    """Returns the `NodeDef` representation of this operation.

    Returns:
      A
      [`NodeDef`](https://www.tensorflow.org/code/tensorflow/core/framework/node_def.proto)
      protocol buffer.
    """
    # pylint: enable=line-too-long
    with c_api_util.tf_buffer() as buf:
      c_api.TF_OperationToNodeDef(self._c_op, buf)
      data = c_api.TF_GetBuffer(buf)
    node_def = node_def_pb2.NodeDef()
    node_def.ParseFromString(compat.as_bytes(data))
    return node_def

  @property
  def op_def(self):
    # pylint: disable=line-too-long
    """Returns the `OpDef` proto that represents the type of this op.

    Returns:
      An
      [`OpDef`](https://www.tensorflow.org/code/tensorflow/core/framework/op_def.proto)
      protocol buffer.
    """
    # pylint: enable=line-too-long
    return self._graph._get_op_def(self.type)

  @property
  def traceback(self):
    """Returns the call stack from when this operation was constructed."""
    return self._traceback

  def _set_attr(self, attr_name, attr_value):
    """Private method used to set an attribute in the node_def."""
    buf = c_api.TF_NewBufferFromString(
        compat.as_bytes(attr_value.SerializeToString()))
    try:
      self._set_attr_with_buf(attr_name, buf)
    finally:
      c_api.TF_DeleteBuffer(buf)

  def _set_attr_with_buf(self, attr_name, attr_buf):
    """Set an attr in the node_def with a pre-allocated buffer."""
    # pylint: disable=protected-access
    c_api.SetAttr(self._graph._c_graph, self._c_op, attr_name, attr_buf)
    # pylint: enable=protected-access

  def _set_func_attr(self, attr_name, func_name):
    """Private method used to set a function attribute in the node_def."""
    func = attr_value_pb2.NameAttrList(name=func_name)
    self._set_attr(attr_name, attr_value_pb2.AttrValue(func=func))

  def _set_func_list_attr(self, attr_name, func_names):
    """Private method used to set a list(function) attribute in the node_def."""
    funcs = [attr_value_pb2.NameAttrList(name=func_name)
             for func_name in func_names]
    funcs_list = attr_value_pb2.AttrValue.ListValue(func=funcs)
    self._set_attr(attr_name, attr_value_pb2.AttrValue(list=funcs_list))

  def _set_type_list_attr(self, attr_name, types):
    """Private method used to set a list(type) attribute in the node_def."""
    if not types:
      return
    if isinstance(types[0], dtypes.DType):
      types = [dt.as_datatype_enum for dt in types]
    types_list = attr_value_pb2.AttrValue.ListValue(type=types)
    self._set_attr(attr_name, attr_value_pb2.AttrValue(list=types_list))

  def _set_shape_list_attr(self, attr_name, shapes):
    """Private method used to set a list(shape) attribute in the node_def."""
    shapes = [s.as_proto() for s in shapes]
    shapes_list = attr_value_pb2.AttrValue.ListValue(shape=shapes)
    self._set_attr(attr_name, attr_value_pb2.AttrValue(list=shapes_list))

  def _clear_attr(self, attr_name):
    """Private method used to clear an attribute in the node_def."""
    # pylint: disable=protected-access
    c_api.ClearAttr(self._graph._c_graph, self._c_op, attr_name)
    # pylint: enable=protected-access

  def get_attr(self, name):
    """Returns the value of the attr of this op with the given `name`.

    Args:
      name: The name of the attr to fetch.

    Returns:
      The value of the attr, as a Python object.

    Raises:
      ValueError: If this op does not have an attr with the given `name`.
    """
    fields = ("s", "i", "f", "b", "type", "shape", "tensor", "func")
    try:
      with c_api_util.tf_buffer() as buf:
        c_api.TF_OperationGetAttrValueProto(self._c_op, name, buf)
        data = c_api.TF_GetBuffer(buf)
    except errors.InvalidArgumentError as e:
      # Convert to ValueError for backwards compatibility.
      raise ValueError(str(e))
    x = attr_value_pb2.AttrValue()
    x.ParseFromString(data)

    oneof_value = x.WhichOneof("value")
    if oneof_value is None:
      return []
    if oneof_value == "list":
      for f in fields:
        if getattr(x.list, f):
          if f == "type":
            return [dtypes.as_dtype(t) for t in x.list.type]
          else:
            return list(getattr(x.list, f))
      return []
    if oneof_value == "type":
      return dtypes.as_dtype(x.type)
    assert oneof_value in fields, "Unsupported field type in " + str(x)
    return getattr(x, oneof_value)

  def _get_attr_type(self, name):
    """Returns the `DType` value of the attr of this op with the given `name`."""
    try:
      dtype_enum = c_api.TF_OperationGetAttrType(self._c_op, name)
      return _DTYPES_INTERN_TABLE[dtype_enum]
    except errors.InvalidArgumentError as e:
      # Convert to ValueError for backwards compatibility.
      raise ValueError(str(e))

  def _get_attr_bool(self, name):
    """Returns the `bool` value of the attr of this op with the given `name`."""
    try:
      return c_api.TF_OperationGetAttrBool(self._c_op, name)
    except errors.InvalidArgumentError as e:
      # Convert to ValueError for backwards compatibility.
      raise ValueError(str(e))

  def _get_attr_int(self, name):
    """Returns the `int` value of the attr of this op with the given `name`."""
    try:
      return c_api.TF_OperationGetAttrInt(self._c_op, name)
    except errors.InvalidArgumentError as e:
      # Convert to ValueError for backwards compatibility.
      raise ValueError(str(e))

  def run(self, feed_dict=None, session=None):
    """Runs this operation in a `Session`.

    Calling this method will execute all preceding operations that
    produce the inputs needed for this operation.

    *N.B.* Before invoking `Operation.run()`, its graph must have been
    launched in a session, and either a default session must be
    available, or `session` must be specified explicitly.

    Args:
      feed_dict: A dictionary that maps `Tensor` objects to feed values. See
        `tf.Session.run` for a description of the valid feed values.
      session: (Optional.) The `Session` to be used to run to this operation. If
        none, the default session will be used.
    """
    _run_using_default_session(self, feed_dict, self.graph, session)

_gradient_registry = registry.Registry("gradient")


@tf_export("RegisterGradient")
class RegisterGradient(object):
  """A decorator for registering the gradient function for an op type.

  This decorator is only used when defining a new op type. For an op
  with `m` inputs and `n` outputs, the gradient function is a function
  that takes the original `Operation` and `n` `Tensor` objects
  (representing the gradients with respect to each output of the op),
  and returns `m` `Tensor` objects (representing the partial gradients
  with respect to each input of the op).

  For example, assuming that operations of type `"Sub"` take two
  inputs `x` and `y`, and return a single output `x - y`, the
  following gradient function would be registered:

  ```python
  @tf.RegisterGradient("Sub")
  def _sub_grad(unused_op, grad):
    return grad, tf.negative(grad)
  ```

  The decorator argument `op_type` is the string type of an
  operation. This corresponds to the `OpDef.name` field for the proto
  that defines the operation.
  """

  def __init__(self, op_type):
    """Creates a new decorator with `op_type` as the Operation type.

    Args:
      op_type: The string type of an operation. This corresponds to the
        `OpDef.name` field for the proto that defines the operation.

    Raises:
      TypeError: If `op_type` is not string.
    """
    if not isinstance(op_type, six.string_types):
      raise TypeError("op_type must be a string")
    self._op_type = op_type

  def __call__(self, f):
    """Registers the function `f` as gradient function for `op_type`."""
    _gradient_registry.register(f, self._op_type)
    return f


@deprecation.deprecated_endpoints("NotDifferentiable", "NoGradient")
@tf_export("no_gradient", v1=["no_gradient", "NotDifferentiable", "NoGradient"])
def no_gradient(op_type):
  """Specifies that ops of type `op_type` is not differentiable.

  This function should *not* be used for operations that have a
  well-defined gradient that is not yet implemented.

  This function is only used when defining a new op type. It may be
  used for ops such as `tf.size()` that are not differentiable.  For
  example:

  ```python
  tf.no_gradient("Size")
  ```

  The gradient computed for 'op_type' will then propagate zeros.

  For ops that have a well-defined gradient but are not yet implemented,
  no declaration should be made, and an error *must* be thrown if
  an attempt to request its gradient is made.

  Args:
    op_type: The string type of an operation. This corresponds to the
      `OpDef.name` field for the proto that defines the operation.

  Raises:
    TypeError: If `op_type` is not a string.

  """
  if not isinstance(op_type, six.string_types):
    raise TypeError("op_type must be a string")
  _gradient_registry.register(None, op_type)


# Aliases for the old names, will be eventually removed.
NoGradient = no_gradient
NotDifferentiable = no_gradient


def get_gradient_function(op):
  """Returns the function that computes gradients for "op"."""
  if not op.inputs:
    return None

  gradient_function = op._gradient_function  # pylint: disable=protected-access
  if gradient_function:
    return gradient_function

  try:
    op_type = op.get_attr("_gradient_op_type")
  except ValueError:
    op_type = op.type
  return _gradient_registry.lookup(op_type)


def set_shape_and_handle_data_for_outputs(_):
  """No op. TODO(b/74620627): Remove this."""
  pass


class OpStats(object):
  """A holder for statistics about an operator.

  This class holds information about the resource requirements for an op,
  including the size of its weight parameters on-disk and how many FLOPS it
  requires to execute forward inference.

  If you define a new operation, you can create a function that will return a
  set of information about its usage of the CPU and disk space when serialized.
  The function itself takes a Graph object that's been set up so you can call
  methods like get_tensor_by_name to help calculate the results, and a NodeDef
  argument.

  """

  def __init__(self, statistic_type, value=None):
    """Sets up the initial placeholders for the statistics."""
    self.statistic_type = statistic_type
    self.value = value

  @property
  def statistic_type(self):
    return self._statistic_type

  @statistic_type.setter
  def statistic_type(self, statistic_type):
    self._statistic_type = statistic_type

  @property
  def value(self):
    return self._value

  @value.setter
  def value(self, value):
    self._value = value

  def __iadd__(self, other):
    if other.statistic_type != self.statistic_type:
      raise ValueError("Can't add an OpStat of type %s to one of %s." %
                       (self.statistic_type, other.statistic_type))
    if self.value is None:
      self.value = other.value
    elif other.value is not None:
      self._value += other.value
    return self


_stats_registry = registry.Registry("statistical functions")


class RegisterStatistics(object):
  """A decorator for registering the statistics function for an op type.

  This decorator can be defined for an op type so that it gives a
  report on the resources used by an instance of an operator, in the
  form of an OpStats object.

  Well-known types of statistics include these so far:

  - flops: When running a graph, the bulk of the computation happens doing
    numerical calculations like matrix multiplications. This type allows a node
    to return how many floating-point operations it takes to complete. The
    total number of FLOPs for a graph is a good guide to its expected latency.

  You can add your own statistics just by picking a new type string, registering
  functions for the ops you care about, and then calling get_stats_for_node_def.

  If a statistic for an op is registered multiple times, a KeyError will be
  raised.

  Since the statistics is counted on a per-op basis. It is not suitable for
  model parameters (capacity), which is expected to be counted only once, even
  if it is shared by multiple ops. (e.g. RNN)

  For example, you can define a new metric called doohickey for a Foo operation
  by placing this in your code:

  ```python
  @ops.RegisterStatistics("Foo", "doohickey")
  def _calc_foo_bojangles(unused_graph, unused_node_def):
    return ops.OpStats("doohickey", 20)
  ```

  Then in client code you can retrieve the value by making this call:

  ```python
  doohickey = ops.get_stats_for_node_def(graph, node_def, "doohickey")
  ```

  If the NodeDef is for an op with a registered doohickey function, you'll get
  back the calculated amount in doohickey.value, or None if it's not defined.

  """

  def __init__(self, op_type, statistic_type):
    """Saves the `op_type` as the `Operation` type."""
    if not isinstance(op_type, six.string_types):
      raise TypeError("op_type must be a string.")
    if "," in op_type:
      raise TypeError("op_type must not contain a comma.")
    self._op_type = op_type
    if not isinstance(statistic_type, six.string_types):
      raise TypeError("statistic_type must be a string.")
    if "," in statistic_type:
      raise TypeError("statistic_type must not contain a comma.")
    self._statistic_type = statistic_type

  def __call__(self, f):
    """Registers "f" as the statistics function for "op_type"."""
    _stats_registry.register(f, self._op_type + "," + self._statistic_type)
    return f


def get_stats_for_node_def(graph, node, statistic_type):
  """Looks up the node's statistics function in the registry and calls it.

  This function takes a Graph object and a NodeDef from a GraphDef, and if
  there's an associated statistics method, calls it and returns a result. If no
  function has been registered for the particular node type, it returns an empty
  statistics object.

  Args:
    graph: A Graph object that's been set up with the node's graph.
    node: A NodeDef describing the operator.
    statistic_type: A string identifying the statistic we're interested in.

  Returns:
    An OpStats object containing information about resource usage.
  """

  try:
    stats_func = _stats_registry.lookup(node.op + "," + statistic_type)
    result = stats_func(graph, node)
  except LookupError:
    result = OpStats(statistic_type)
  return result


def name_from_scope_name(name):
  """Returns the name of an op given the name of its scope.

  Args:
    name: the name of the scope.

  Returns:
    the name of the op (equal to scope name minus any trailing slash).
  """
  return name[:-1] if (name and name[-1] == "/") else name


_MUTATION_LOCK_GROUP = 0
_SESSION_RUN_LOCK_GROUP = 1


@tf_export("Graph")
class Graph(object):
  """A TensorFlow computation, represented as a dataflow graph.

  Graphs are used by `tf.function`s to represent the function's computations.
  Each graph contains a set of `tf.Operation` objects, which represent units of
  computation; and `tf.Tensor` objects, which represent the units of data that
  flow between operations.

  ### Using graphs directly (deprecated)

  A `tf.Graph` can be constructed and used directly without a `tf.function`, as
  was required in TensorFlow 1, but this is deprecated and it is recommended to
  use a `tf.function` instead. If a graph is directly used, other deprecated
  TensorFlow 1 classes are also required to execute the graph, such as a
  `tf.compat.v1.Session`.

  A default graph can be registered with the `tf.Graph.as_default` context
  manager. Then, operations will be added to the graph instead of being executed
  eagerly. For example:

  ```python
  g = tf.Graph()
  with g.as_default():
    # Define operations and tensors in `g`.
    c = tf.constant(30.0)
    assert c.graph is g
  ```

  `tf.compat.v1.get_default_graph()` can be used to obtain the default graph.

  Important note: This class *is not* thread-safe for graph construction. All
  operations should be created from a single thread, or external
  synchronization must be provided. Unless otherwise specified, all methods
  are not thread-safe.

  A `Graph` instance supports an arbitrary number of "collections"
  that are identified by name. For convenience when building a large
  graph, collections can store groups of related objects: for
  example, the `tf.Variable` uses a collection (named
  `tf.GraphKeys.GLOBAL_VARIABLES`) for
  all variables that are created during the construction of a graph. The caller
  may define additional collections by specifying a new name.
  """

  def __init__(self):
    """Creates a new, empty Graph."""
    # Protects core state that can be returned via public accessors.
    # Thread-safety is provided on a best-effort basis to support buggy
    # programs, and is not guaranteed by the public `tf.Graph` API.
    #
    # NOTE(mrry): This does not protect the various stacks. A warning will
    # be reported if these are used from multiple threads
    self._lock = threading.RLock()
    # The group lock synchronizes Session.run calls with methods that create
    # and mutate ops (e.g. Graph.create_op()). This synchronization is
    # necessary because it's illegal to modify an operation after it's been run.
    # The group lock allows any number of threads to mutate ops at the same time
    # but if any modification is going on, all Session.run calls have to wait.
    # Similarly, if one or more Session.run calls are going on, all mutate ops
    # have to wait until all Session.run calls have finished.
    self._group_lock = lock_util.GroupLock(num_groups=2)
    self._nodes_by_id = {}  # GUARDED_BY(self._lock)
    self._next_id_counter = 0  # GUARDED_BY(self._lock)
    self._nodes_by_name = {}  # GUARDED_BY(self._lock)
    self._version = 0  # GUARDED_BY(self._lock)
    # Maps a name used in the graph to the next id to use for that name.
    self._names_in_use = {}
    self._stack_state_is_thread_local = False
    self._thread_local = threading.local()
    # Functions that will be applied to choose a device if none is specified.
    # In TF2.x or after switch_to_thread_local(),
    # self._thread_local._device_function_stack is used instead.
    self._graph_device_function_stack = traceable_stack.TraceableStack()
    # Default original_op applied to new ops.
    self._default_original_op = None
    # Current control flow context. It could be either CondContext or
    # WhileContext defined in ops/control_flow_ops.py
    self._control_flow_context = None
    # A new node will depend of the union of all of the nodes in the stack.
    # In TF2.x or after switch_to_thread_local(),
    # self._thread_local._control_dependencies_stack is used instead.
    self._graph_control_dependencies_stack = []
    # Arbitrary collections of objects.
    self._collections = {}
    # The graph-level random seed
    self._seed = None
    # A dictionary of attributes that should be applied to all ops.
    self._attr_scope_map = {}
    # A map from op type to the kernel label that should be used.
    self._op_to_kernel_label_map = {}
    # A map from op type to an alternative op type that should be used when
    # computing gradients.
    self._gradient_override_map = {}
    # A map from op type to a gradient function that should be used instead.
    self._gradient_function_map = {}
    # True if the graph is considered "finalized".  In that case no
    # new operations can be added.
    self._finalized = False
    # Functions defined in the graph
    self._functions = collections.OrderedDict()
    # Default GraphDef versions
    self._graph_def_versions = versions_pb2.VersionDef(
        producer=versions.GRAPH_DEF_VERSION,
        min_consumer=versions.GRAPH_DEF_VERSION_MIN_CONSUMER)
    self._building_function = False
    # Stack of colocate_with ops. In TF2.x or after switch_to_thread_local(),
    # self._thread_local._colocation_stack is used instead.
    self._graph_colocation_stack = traceable_stack.TraceableStack()
    # Set of tensors that are dangerous to feed!
    self._unfeedable_tensors = object_identity.ObjectIdentitySet()
    # Set of operations that are dangerous to fetch!
    self._unfetchable_ops = set()
    # A map of tensor handle placeholder to tensor dtype.
    self._handle_feeders = {}
    # A map from tensor handle to its read op.
    self._handle_readers = {}
    # A map from tensor handle to its move op.
    self._handle_movers = {}
    # A map from tensor handle to its delete op.
    self._handle_deleters = {}
    # Allow optimizers and other objects to pseudo-uniquely key graphs (this key
    # will be shared when defining function graphs, for example, so optimizers
    # being called inside function definitions behave as if they were seeing the
    # actual outside graph).
    self._graph_key = "grap-key-%d/" % (uid(),)
    # A string with the last reduction method passed to
    # losses.compute_weighted_loss(), or None. This is required only for
    # backward compatibility with Estimator and optimizer V1 use cases.
    self._last_loss_reduction = None
    # Flag that is used to indicate whether loss has been scaled by optimizer.
    # If this flag has been set, then estimator uses it to scale losss back
    # before reporting. This is required only for backward compatibility with
    # Estimator and optimizer V1 use cases.
    self._is_loss_scaled_by_optimizer = False
    self._container = ""
    # Set to True if this graph is being built in an
    # AutomaticControlDependencies context.
    self._add_control_dependencies = False
    # Cache for OpDef protobufs retrieved via the C API.
    self._op_def_cache = {}
    # Cache for constant results of `broadcast_gradient_args()`. The keys are
    # tuples of fully-defined shapes: (x_shape_tuple, y_shape_tuple), and the
    # values are tuples of reduction indices: (rx, ry).
    self._bcast_grad_args_cache = {}
    # Cache for constant results of `reduced_shape()`. The keys are pairs of
    # tuples: (input_shape_tuple, reduction_indices_tuple), and the values
    # are pairs of tuples: (output_shape_kept_dims, tile_scaling).
    self._reduced_shape_cache = {}

    # TODO(skyewm): fold as much of the above as possible into the C
    # implementation
    self._scoped_c_graph = c_api_util.ScopedTFGraph()
    # The C API requires all ops to have shape functions. Disable this
    # requirement (many custom ops do not have shape functions, and we don't
    # want to break these existing cases).
    c_api.SetRequireShapeInferenceFns(self._c_graph, False)
    if tf2.enabled():
      self.switch_to_thread_local()

  # Note: this method is private because the API of tf.Graph() is public and
  # frozen, and this functionality is still not ready for public visibility.
  @tf_contextlib.contextmanager
  def _variable_creator_scope(self, creator, priority=100):
    """Scope which defines a variable creation function.

    Args:
      creator: A callable taking `next_creator` and `kwargs`. See the
        `tf.variable_creator_scope` docstring.
      priority: Creators with a higher `priority` are called first. Within the
        same priority, creators are called inner-to-outer.

    Yields:
      `_variable_creator_scope` is a context manager with a side effect, but
      doesn't return a value.

    Raises:
      RuntimeError: If variable creator scopes are not properly nested.
    """
    # This step keeps a reference to the existing stack, and it also initializes
    # self._thread_local._variable_creator_stack if it doesn't exist yet.
    old = self._variable_creator_stack
    new = list(old)
    new.append((priority, creator))
    # Sorting is stable, so we'll put higher-priority creators later in the list
    # but otherwise maintain registration order.
    new.sort(key=lambda item: item[0])
    self._thread_local._variable_creator_stack = new  # pylint: disable=protected-access
    try:
      yield
    finally:
      if self._thread_local._variable_creator_stack is not new:  # pylint: disable=protected-access
        raise RuntimeError(
            "Exiting variable_creator_scope without proper nesting.")
      self._thread_local._variable_creator_stack = old  # pylint: disable=protected-access

  # Note: this method is private because the API of tf.Graph() is public and
  # frozen, and this functionality is still not ready for public visibility.
  @property
  def _variable_creator_stack(self):
    if not hasattr(self._thread_local, "_variable_creator_stack"):
      self._thread_local._variable_creator_stack = []  # pylint: disable=protected-access

    # This previously returned a copy of the stack instead of the stack itself,
    # to guard against accidental mutation. Consider, however, code that wants
    # to save and restore the variable creator stack:
    #     def f():
    #       original_stack = graph._variable_creator_stack
    #       graph._variable_creator_stack = new_stack
    #       ...  # Some code
    #       graph._variable_creator_stack = original_stack
    #
    # And lets say you have some code that calls this function with some
    # variable_creator:
    #     def g():
    #       with variable_scope.variable_creator_scope(creator):
    #         f()
    # When exiting the variable creator scope, it would see a different stack
    # object than it expected leading to a "Exiting variable_creator_scope
    # without proper nesting" error.
    return self._thread_local._variable_creator_stack  # pylint: disable=protected-access

  @_variable_creator_stack.setter
  def _variable_creator_stack(self, variable_creator_stack):
    self._thread_local._variable_creator_stack = variable_creator_stack  # pylint: disable=protected-access

  def _check_not_finalized(self):
    """Check if the graph is finalized.

    Raises:
      RuntimeError: If the graph finalized.
    """
    if self._finalized:
      raise RuntimeError("Graph is finalized and cannot be modified.")

  def _add_op(self, op, op_name):
    """Adds 'op' to the graph and returns the unique ID for the added Operation.

    Args:
      op: the Operation to add.
      op_name: the name of the Operation.

    Returns:
      An integer that is a unique ID for the added Operation.
    """
    self._check_not_finalized()
    with self._lock:
      self._next_id_counter += 1
      op_id = self._next_id_counter
      self._nodes_by_id[op_id] = op
      self._nodes_by_name[op_name] = op
      self._version = max(self._version, op_id)
      return op_id

  @property
  def _c_graph(self):
    if self._scoped_c_graph:
      return self._scoped_c_graph.graph
    return None

  @property
  def version(self):
    """Returns a version number that increases as ops are added to the graph.

    Note that this is unrelated to the
    `tf.Graph.graph_def_versions`.

    Returns:
       An integer version that increases as ops are added to the graph.
    """
    if self._finalized:
      return self._version

    with self._lock:
      return self._version

  @property
  def graph_def_versions(self):
    # pylint: disable=line-too-long
    """The GraphDef version information of this graph.

    For details on the meaning of each version, see
    [`GraphDef`](https://www.tensorflow.org/code/tensorflow/core/framework/graph.proto).

    Returns:
      A `VersionDef`.
    """
    # pylint: enable=line-too-long
    with c_api_util.tf_buffer() as buf:
      c_api.TF_GraphVersions(self._c_graph, buf)
      data = c_api.TF_GetBuffer(buf)
    version_def = versions_pb2.VersionDef()
    version_def.ParseFromString(compat.as_bytes(data))
    return version_def

  @property
  def seed(self):
    """The graph-level random seed of this graph."""
    return self._seed

  @seed.setter
  def seed(self, seed):
    self._seed = seed

  @property
  def finalized(self):
    """True if this graph has been finalized."""
    return self._finalized

  def finalize(self):
    """Finalizes this graph, making it read-only.

    After calling `g.finalize()`, no new operations can be added to
    `g`.  This method is used to ensure that no operations are added
    to a graph when it is shared between multiple threads, for example
    when using a `tf.compat.v1.train.QueueRunner`.
    """
    self._finalized = True

  def _unsafe_unfinalize(self):
    """Opposite of `finalize`.

    Internal interface.

    NOTE: Unfinalizing a graph could have negative impact on performance,
    especially in a multi-threaded environment.  Unfinalizing a graph
    when it is in use by a Session may lead to undefined behavior. Ensure
    that all sessions using a graph are closed before calling this method.
    """
    self._finalized = False

  def _get_control_flow_context(self):
    """Returns the current control flow context.

    Returns:
      A context object.
    """
    return self._control_flow_context

  def _set_control_flow_context(self, ctx):
    """Sets the current control flow context.

    Args:
      ctx: a context object.
    """
    self._control_flow_context = ctx

  def _copy_functions_to_graph_def(self, graph_def, starting_bytesize):
    """If this graph contains functions, copy them to `graph_def`."""
    bytesize = starting_bytesize
    for f in self._functions.values():
      bytesize += f.definition.ByteSize()
      if bytesize >= (1 << 31) or bytesize < 0:
        raise ValueError("GraphDef cannot be larger than 2GB.")
      graph_def.library.function.extend([f.definition])
      if f.grad_func_name:
        grad_def = function_pb2.GradientDef()
        grad_def.function_name = f.name
        grad_def.gradient_func = f.grad_func_name
        graph_def.library.gradient.extend([grad_def])

  def _as_graph_def(self, from_version=None, add_shapes=False):
    # pylint: disable=line-too-long
    """Returns a serialized `GraphDef` representation of this graph.

    The serialized `GraphDef` can be imported into another `Graph`
    (using `tf.import_graph_def`) or used with the
    [C++ Session API](../../../../api_docs/cc/index.md).

    This method is thread-safe.

    Args:
      from_version: Optional.  If this is set, returns a `GraphDef` containing
        only the nodes that were added to this graph since its `version`
        property had the given value.
      add_shapes: If true, adds an "_output_shapes" list attr to each node with
        the inferred shapes of each of its outputs.

    Returns:
      A tuple containing a
      [`GraphDef`](https://www.tensorflow.org/code/tensorflow/core/framework/graph.proto)
      protocol buffer, and the version of the graph to which that
      `GraphDef` corresponds.

    Raises:
      ValueError: If the `graph_def` would be too large.

    """
    # pylint: enable=line-too-long
    with self._lock:
      with c_api_util.tf_buffer() as buf:
        c_api.TF_GraphToGraphDef(self._c_graph, buf)
        data = c_api.TF_GetBuffer(buf)
      graph = graph_pb2.GraphDef()
      graph.ParseFromString(compat.as_bytes(data))
      # Strip the experimental library field iff it's empty.
      if not graph.library.function:
        graph.ClearField("library")

      if add_shapes:
        for node in graph.node:
          op = self._nodes_by_name[node.name]
          if op.outputs:
            node.attr["_output_shapes"].list.shape.extend(
                [output.get_shape().as_proto() for output in op.outputs])
        for function_def in graph.library.function:
          defined_function = self._functions[function_def.signature.name]
          try:
            func_graph = defined_function.graph
          except AttributeError:
            # _DefinedFunction doesn't have a graph, _EagerDefinedFunction
            # does. Both rely on ops.py, so we can't really isinstance check
            # them.
            continue
          input_shapes = function_def.attr["_input_shapes"]
          try:
            func_graph_inputs = func_graph.inputs
          except AttributeError:
            continue
          # TODO(b/141471245): Fix the inconsistency when inputs of func graph
          # are appended during gradient computation of while/cond.
          for input_tensor, _ in zip(func_graph_inputs,
                                     function_def.signature.input_arg):
            if input_tensor.dtype == dtypes.resource:
              # TODO(allenl): Save and restore handle data, then save the
              # resource placeholder's shape. Right now some shape functions get
              # confused if we set the shape of the resource placeholder (to a
              # scalar of course) and there isn't any handle data.
              input_shapes.list.shape.add().CopyFrom(
                  tensor_shape.TensorShape(None).as_proto())
            else:
              input_shapes.list.shape.add().CopyFrom(
                  input_tensor.get_shape().as_proto())
          for node in function_def.node_def:
            try:
              op = func_graph.get_operation_by_name(node.name)
            except KeyError:
              continue
            node.attr["_output_shapes"].list.shape.extend(
                [output.get_shape().as_proto() for output in op.outputs])

    return graph, self._version

  def as_graph_def(self, from_version=None, add_shapes=False):
    # pylint: disable=line-too-long
    """Returns a serialized `GraphDef` representation of this graph.

    The serialized `GraphDef` can be imported into another `Graph`
    (using `tf.import_graph_def`) or used with the
    [C++ Session API](../../api_docs/cc/index.md).

    This method is thread-safe.

    Args:
      from_version: Optional.  If this is set, returns a `GraphDef` containing
        only the nodes that were added to this graph since its `version`
        property had the given value.
      add_shapes: If true, adds an "_output_shapes" list attr to each node with
        the inferred shapes of each of its outputs.

    Returns:
      A
      [`GraphDef`](https://www.tensorflow.org/code/tensorflow/core/framework/graph.proto)
      protocol buffer.

    Raises:
      ValueError: If the `graph_def` would be too large.
    """
    # pylint: enable=line-too-long
    result, _ = self._as_graph_def(from_version, add_shapes)
    return result

  def _is_function(self, name):
    """Tests whether 'name' is registered in this graph's function library.

    Args:
      name: string op name.

    Returns:
      bool indicating whether or not 'name' is registered in function library.
    """
    return compat.as_str(name) in self._functions

  def _get_function(self, name):
    """Returns the function definition for 'name'.

    Args:
      name: string function name.

    Returns:
      The function def proto.
    """
    return self._functions.get(compat.as_str(name), None)

  def _add_function(self, function):
    """Adds a function to the graph.

    After the function has been added, you can call to the function by
    passing the function name in place of an op name to
    `Graph.create_op()`.

    Args:
      function: A `_DefinedFunction` object.

    Raises:
      ValueError: if another function is defined with the same name.
    """
    name = function.name
    # Sanity checks on gradient definition.
    if (function.grad_func_name is not None) and (function.python_grad_func is
                                                  not None):
      raise ValueError("Gradient defined twice for function %s" % name)

    # Add function to graph
    # pylint: disable=protected-access
    gradient = (
        function._grad_func._c_func.func if function._grad_func else None)
    c_api.TF_GraphCopyFunction(self._c_graph, function._c_func.func, gradient)
    # pylint: enable=protected-access

    self._functions[compat.as_str(name)] = function

    # Need a new-enough consumer to support the functions we add to the graph.
    if self._graph_def_versions.min_consumer < 12:
      self._graph_def_versions.min_consumer = 12

  @property
  def building_function(self):
    """Returns True iff this graph represents a function."""
    return self._building_function

  # Helper functions to create operations.
  @deprecated_args(None,
                   "Shapes are always computed; don't use the compute_shapes "
                   "as it has no effect.", "compute_shapes")
  def create_op(
      self,
      op_type,
      inputs,
      dtypes=None,  # pylint: disable=redefined-outer-name
      input_types=None,
      name=None,
      attrs=None,
      op_def=None,
      compute_shapes=True,
      compute_device=True):
    """Creates an `Operation` in this graph.

    This is a low-level interface for creating an `Operation`. Most
    programs will not call this method directly, and instead use the
    Python op constructors, such as `tf.constant()`, which add ops to
    the default graph.

    Args:
      op_type: The `Operation` type to create. This corresponds to the
        `OpDef.name` field for the proto that defines the operation.
      inputs: A list of `Tensor` objects that will be inputs to the `Operation`.
      dtypes: (Optional) A list of `DType` objects that will be the types of the
        tensors that the operation produces.
      input_types: (Optional.) A list of `DType`s that will be the types of the
        tensors that the operation consumes. By default, uses the base `DType`
        of each input in `inputs`. Operations that expect reference-typed inputs
        must specify `input_types` explicitly.
      name: (Optional.) A string name for the operation. If not specified, a
        name is generated based on `op_type`.
      attrs: (Optional.) A dictionary where the key is the attribute name (a
        string) and the value is the respective `attr` attribute of the
        `NodeDef` proto that will represent the operation (an `AttrValue`
        proto).
      op_def: (Optional.) The `OpDef` proto that describes the `op_type` that
        the operation will have.
      compute_shapes: (Optional.) Deprecated. Has no effect (shapes are always
        computed).
      compute_device: (Optional.) If True, device functions will be executed to
        compute the device property of the Operation.

    Raises:
      TypeError: if any of the inputs is not a `Tensor`.
      ValueError: if colocation conflicts with existing device assignment.

    Returns:
      An `Operation` object.
    """
    del compute_shapes
    for idx, a in enumerate(inputs):
      if not isinstance(a, Tensor):
        raise TypeError("Input #%d is not a tensor: %s" % (idx, a))
    return self._create_op_internal(op_type, inputs, dtypes, input_types, name,
                                    attrs, op_def, compute_device)

  def _create_op_internal(
      self,
      op_type,
      inputs,
      dtypes=None,  # pylint: disable=redefined-outer-name
      input_types=None,
      name=None,
      attrs=None,
      op_def=None,
      compute_device=True):
    """Creates an `Operation` in this graph.

    Implements `Graph.create_op()` without the overhead of the deprecation
    wrapper.

    Args:
      op_type: The `Operation` type to create. This corresponds to the
        `OpDef.name` field for the proto that defines the operation.
      inputs: A list of `Tensor` objects that will be inputs to the `Operation`.
      dtypes: (Optional) A list of `DType` objects that will be the types of the
        tensors that the operation produces.
      input_types: (Optional.) A list of `DType`s that will be the types of the
        tensors that the operation consumes. By default, uses the base `DType`
        of each input in `inputs`. Operations that expect reference-typed inputs
        must specify `input_types` explicitly.
      name: (Optional.) A string name for the operation. If not specified, a
        name is generated based on `op_type`.
      attrs: (Optional.) A dictionary where the key is the attribute name (a
        string) and the value is the respective `attr` attribute of the
        `NodeDef` proto that will represent the operation (an `AttrValue`
        proto).
      op_def: (Optional.) The `OpDef` proto that describes the `op_type` that
        the operation will have.
      compute_device: (Optional.) If True, device functions will be executed to
        compute the device property of the Operation.

    Raises:
      ValueError: if colocation conflicts with existing device assignment.

    Returns:
      An `Operation` object.
    """
    self._check_not_finalized()
    if name is None:
      name = op_type
    # If a names ends with a '/' it is a "name scope" and we use it as-is,
    # after removing the trailing '/'.
    if name and name[-1] == "/":
      name = name_from_scope_name(name)
    else:
      name = self.unique_name(name)

    node_def = _NodeDef(op_type, name, attrs)

    input_ops = set([t.op for t in inputs])
    control_inputs = self._control_dependencies_for_inputs(input_ops)
    # _create_op_helper mutates the new Operation. `_mutation_lock` ensures a
    # Session.run call cannot occur between creating and mutating the op.
    with self._mutation_lock():
      ret = Operation(
          node_def,
          self,
          inputs=inputs,
          output_types=dtypes,
          control_inputs=control_inputs,
          input_types=input_types,
          original_op=self._default_original_op,
          op_def=op_def)
      self._create_op_helper(ret, compute_device=compute_device)
    return ret

  def _create_op_from_tf_operation(self, c_op, compute_device=True):
    """Creates an `Operation` in this graph from the supplied TF_Operation.

    This method is like create_op() except the new Operation is constructed
    using `c_op`. The returned Operation will have `c_op` as its _c_op
    field. This is used to create Operation objects around TF_Operations created
    indirectly by the C API (e.g. by TF_ImportGraphDef, TF_FinishWhile).

    This function does not call Operation._control_flow_post_processing or
    Graph._control_dependencies_for_inputs (since the inputs may not be
    available yet). The caller is responsible for calling these methods.

    Args:
      c_op: a wrapped TF_Operation
      compute_device: (Optional.) If True, device functions will be executed to
        compute the device property of the Operation.

    Returns:
      An `Operation` object.
    """
    self._check_not_finalized()
    ret = Operation(c_op, self)
    # If a name_scope was created with ret.name but no nodes were created in it,
    # the name will still appear in _names_in_use even though the name hasn't
    # been used. This is ok, just leave _names_in_use as-is in this case.
    # TODO(skyewm): make the C API guarantee no name conflicts.
    name_key = ret.name.lower()
    if name_key not in self._names_in_use:
      self._names_in_use[name_key] = 1
    self._create_op_helper(ret, compute_device=compute_device)
    return ret

  def _create_op_helper(self, op, compute_device=True):
    """Common logic for creating an op in this graph."""
    # Apply any additional attributes requested. Do not overwrite any existing
    # attributes.
    for key, value in self._attr_scope_map.items():
      try:
        op.get_attr(key)
      except ValueError:
        if callable(value):
          value = value(op.node_def)
          if not isinstance(value, (type(None), attr_value_pb2.AttrValue)):
            raise TypeError(
                "Callable for scope map key '%s' must return either None or "
                "an AttrValue protocol buffer; but it returned: %s" %
                (key, value))
        if value:
          op._set_attr(key, value)  # pylint: disable=protected-access

    # Apply a kernel label if one has been specified for this op type.
    try:
      kernel_label = self._op_to_kernel_label_map[op.type]
      op._set_attr("_kernel",  # pylint: disable=protected-access
                   attr_value_pb2.AttrValue(s=compat.as_bytes(kernel_label)))
    except KeyError:
      pass

    op._gradient_function = self._gradient_function_map.get(op.type)  # pylint: disable=protected-access

    # Apply the overriding op type for gradients if one has been specified for
    # this op type.
    try:
      mapped_op_type = self._gradient_override_map[op.type]
      op._set_attr("_gradient_op_type",  # pylint: disable=protected-access
                   attr_value_pb2.AttrValue(s=compat.as_bytes(mapped_op_type)))
    except KeyError:
      pass

    self._record_op_seen_by_control_dependencies(op)

    if compute_device:
      self._apply_device_functions(op)

    # Snapshot the colocation stack metadata before we might generate error
    # messages using it.  Note that this snapshot depends on the actual stack
    # and is independent of the op's _class attribute.
    # pylint: disable=protected-access
    op._colocation_code_locations = self._snapshot_colocation_stack_metadata()
    # pylint: enable=protected-access

    if self._colocation_stack:
      all_colocation_groups = []
      for colocation_op in self._colocation_stack.peek_objs():
        all_colocation_groups.extend(colocation_op.colocation_groups())
        if colocation_op.device:
          # pylint: disable=protected-access
          op._set_device(colocation_op.device)
          # pylint: enable=protected-access

      all_colocation_groups = sorted(set(all_colocation_groups))
      # pylint: disable=protected-access
      op._set_attr(
          "_class",
          attr_value_pb2.AttrValue(
              list=attr_value_pb2.AttrValue.ListValue(s=all_colocation_groups)))
      # pylint: enable=protected-access

    # Sets "container" attribute if
    # (1) self._container is not None
    # (2) "is_stateful" is set in OpDef
    # (3) "container" attribute is in OpDef
    # (4) "container" attribute is None
    if self._container and op._is_stateful:  # pylint: disable=protected-access
      try:
        container_attr = op.get_attr("container")
      except ValueError:
        # "container" attribute is not in OpDef
        pass
      else:
        if not container_attr:
          op._set_attr("container", attr_value_pb2.AttrValue(  # pylint: disable=protected-access
              s=compat.as_bytes(self._container)))

  def _add_new_tf_operations(self, compute_devices=True):
    """Creates `Operations` in this graph for any new TF_Operations.

    This is useful for when TF_Operations are indirectly created by the C API
    outside of the Operation constructor (e.g. by TF_ImportGraphDef,
    TF_FinishWhile). This ensures there are corresponding Operations for all
    TF_Operations in the underlying TF_Graph.

    Args:
      compute_devices: (Optional.) If True, device functions will be executed to
        compute the device properties of each new Operation.

    Returns:
      A list of the new `Operation` objects.
    """
    # Create all Operation objects before accessing their inputs since an op may
    # be created before its inputs.
    new_ops = [
        self._create_op_from_tf_operation(c_op, compute_device=compute_devices)
        for c_op in c_api_util.new_tf_operations(self)
    ]

    # pylint: disable=protected-access
    for op in new_ops:
      new_control_inputs = self._control_dependencies_for_inputs(op.inputs)
      op._add_control_inputs(new_control_inputs)
      op._control_flow_post_processing()
    # pylint: enable=protected-access

    return new_ops

  def as_graph_element(self, obj, allow_tensor=True, allow_operation=True):
    """Returns the object referred to by `obj`, as an `Operation` or `Tensor`.

    This function validates that `obj` represents an element of this
    graph, and gives an informative error message if it is not.

    This function is the canonical way to get/validate an object of
    one of the allowed types from an external argument reference in the
    Session API.

    This method may be called concurrently from multiple threads.

    Args:
      obj: A `Tensor`, an `Operation`, or the name of a tensor or operation. Can
        also be any object with an `_as_graph_element()` method that returns a
        value of one of these types. Note: `_as_graph_element` will be called
        inside the graph's lock and so may not modify the graph.
      allow_tensor: If true, `obj` may refer to a `Tensor`.
      allow_operation: If true, `obj` may refer to an `Operation`.

    Returns:
      The `Tensor` or `Operation` in the Graph corresponding to `obj`.

    Raises:
      TypeError: If `obj` is not a type we support attempting to convert
        to types.
      ValueError: If `obj` is of an appropriate type but invalid. For
        example, an invalid string.
      KeyError: If `obj` is not an object in the graph.
    """
    if self._finalized:
      return self._as_graph_element_locked(obj, allow_tensor, allow_operation)

    with self._lock:
      return self._as_graph_element_locked(obj, allow_tensor, allow_operation)

  def _as_graph_element_locked(self, obj, allow_tensor, allow_operation):
    """See `Graph.as_graph_element()` for details."""
    # The vast majority of this function is figuring
    # out what an API user might be doing wrong, so
    # that we can give helpful error messages.
    #
    # Ideally, it would be nice to split it up, but we
    # need context to generate nice error messages.

    if allow_tensor and allow_operation:
      types_str = "Tensor or Operation"
    elif allow_tensor:
      types_str = "Tensor"
    elif allow_operation:
      types_str = "Operation"
    else:
      raise ValueError("allow_tensor and allow_operation can't both be False.")

    temp_obj = _as_graph_element(obj)
    if temp_obj is not None:
      obj = temp_obj

    # If obj appears to be a name...
    if isinstance(obj, compat.bytes_or_text_types):
      name = compat.as_str(obj)

      if ":" in name and allow_tensor:
        # Looks like a Tensor name and can be a Tensor.
        try:
          op_name, out_n = name.split(":")
          out_n = int(out_n)
        except:
          raise ValueError("The name %s looks a like a Tensor name, but is "
                           "not a valid one. Tensor names must be of the "
                           "form \"<op_name>:<output_index>\"." % repr(name))
        if op_name in self._nodes_by_name:
          op = self._nodes_by_name[op_name]
        else:
          raise KeyError("The name %s refers to a Tensor which does not "
                         "exist. The operation, %s, does not exist in the "
                         "graph." % (repr(name), repr(op_name)))
        try:
          return op.outputs[out_n]
        except:
          raise KeyError("The name %s refers to a Tensor which does not "
                         "exist. The operation, %s, exists but only has "
                         "%s outputs." %
                         (repr(name), repr(op_name), len(op.outputs)))

      elif ":" in name and not allow_tensor:
        # Looks like a Tensor name but can't be a Tensor.
        raise ValueError("Name %s appears to refer to a Tensor, not a %s." %
                         (repr(name), types_str))

      elif ":" not in name and allow_operation:
        # Looks like an Operation name and can be an Operation.
        if name not in self._nodes_by_name:
          raise KeyError("The name %s refers to an Operation not in the "
                         "graph." % repr(name))
        return self._nodes_by_name[name]

      elif ":" not in name and not allow_operation:
        # Looks like an Operation name but can't be an Operation.
        if name in self._nodes_by_name:
          # Yep, it's an Operation name
          err_msg = ("The name %s refers to an Operation, not a %s." %
                     (repr(name), types_str))
        else:
          err_msg = ("The name %s looks like an (invalid) Operation name, "
                     "not a %s." % (repr(name), types_str))
        err_msg += (" Tensor names must be of the form "
                    "\"<op_name>:<output_index>\".")
        raise ValueError(err_msg)

    elif isinstance(obj, Tensor) and allow_tensor:
      # Actually obj is just the object it's referring to.
      if obj.graph is not self:
        raise ValueError("Tensor %s is not an element of this graph." % obj)
      return obj
    elif isinstance(obj, Operation) and allow_operation:
      # Actually obj is just the object it's referring to.
      if obj.graph is not self:
        raise ValueError("Operation %s is not an element of this graph." % obj)
      return obj
    else:
      # We give up!
      raise TypeError("Can not convert a %s into a %s." %
                      (type(obj).__name__, types_str))

  def get_operations(self):
    """Return the list of operations in the graph.

    You can modify the operations in place, but modifications
    to the list such as inserts/delete have no effect on the
    list of operations known to the graph.

    This method may be called concurrently from multiple threads.

    Returns:
      A list of Operations.
    """
    if self._finalized:
      return list(self._nodes_by_id.values())

    with self._lock:
      return list(self._nodes_by_id.values())

  def get_operation_by_name(self, name):
    """Returns the `Operation` with the given `name`.

    This method may be called concurrently from multiple threads.

    Args:
      name: The name of the `Operation` to return.

    Returns:
      The `Operation` with the given `name`.

    Raises:
      TypeError: If `name` is not a string.
      KeyError: If `name` does not correspond to an operation in this graph.
    """

    if not isinstance(name, six.string_types):
      raise TypeError("Operation names are strings (or similar), not %s." %
                      type(name).__name__)
    return self.as_graph_element(name, allow_tensor=False, allow_operation=True)

  def _get_operation_by_name_unsafe(self, name):
    """Returns the `Operation` with the given `name`.

    This is a internal unsafe version of get_operation_by_name. It skips many
    checks and does not have user friedly error messages but runs considerably
    faster. This method may be called concurrently from multiple threads.

    Args:
      name: The name of the `Operation` to return.

    Returns:
      The `Operation` with the given `name`.

    Raises:
      KeyError: If `name` does not correspond to an operation in this graph.
    """

    if self._finalized:
      return self._nodes_by_name[name]

    with self._lock:
      return self._nodes_by_name[name]

  def _get_operation_by_tf_operation(self, tf_oper):
    op_name = c_api.TF_OperationName(tf_oper)
    return self._get_operation_by_name_unsafe(op_name)

  def get_tensor_by_name(self, name):
    """Returns the `Tensor` with the given `name`.

    This method may be called concurrently from multiple threads.

    Args:
      name: The name of the `Tensor` to return.

    Returns:
      The `Tensor` with the given `name`.

    Raises:
      TypeError: If `name` is not a string.
      KeyError: If `name` does not correspond to a tensor in this graph.
    """
    # Names should be strings.
    if not isinstance(name, six.string_types):
      raise TypeError("Tensor names are strings (or similar), not %s." %
                      type(name).__name__)
    return self.as_graph_element(name, allow_tensor=True, allow_operation=False)

  def _get_tensor_by_tf_output(self, tf_output):
    """Returns the `Tensor` representing `tf_output`.

    Note that there is only one such `Tensor`, i.e. multiple calls to this
    function with the same TF_Output value will always return the same `Tensor`
    object.

    Args:
      tf_output: A wrapped `TF_Output` (the C API equivalent of `Tensor`).

    Returns:
      The `Tensor` that represents `tf_output`.
    """
    op = self._get_operation_by_tf_operation(tf_output.oper)
    return op.outputs[tf_output.index]

  @property
  def _last_id(self):
    return self._next_id_counter

  def _get_op_def(self, type):  # pylint: disable=redefined-builtin
    """Returns the `OpDef` proto for `type`. `type` is a string."""
    # NOTE: No locking is required because the lookup and insertion operations
    # on Python dictionaries are atomic.
    try:
      return self._op_def_cache[type]
    except KeyError:
      with c_api_util.tf_buffer() as buf:
        # pylint: disable=protected-access
        c_api.TF_GraphGetOpDef(self._c_graph, compat.as_bytes(type), buf)
        # pylint: enable=protected-access
        data = c_api.TF_GetBuffer(buf)
      op_def = op_def_pb2.OpDef()
      op_def.ParseFromString(compat.as_bytes(data))
      self._op_def_cache[type] = op_def
      return op_def

  def as_default(self):
    """Returns a context manager that makes this `Graph` the default graph.

    This method should be used if you want to create multiple graphs
    in the same process. For convenience, a global default graph is
    provided, and all ops will be added to this graph if you do not
    create a new graph explicitly.

    Use this method with the `with` keyword to specify that ops created within
    the scope of a block should be added to this graph. In this case, once
    the scope of the `with` is exited, the previous default graph is set again
    as default. There is a stack, so it's ok to have multiple nested levels
    of `as_default` calls.

    The default graph is a property of the current thread. If you
    create a new thread, and wish to use the default graph in that
    thread, you must explicitly add a `with g.as_default():` in that
    thread's function.

    The following code examples are equivalent:

    ```python
    # 1. Using Graph.as_default():
    g = tf.Graph()
    with g.as_default():
      c = tf.constant(5.0)
      assert c.graph is g

    # 2. Constructing and making default:
    with tf.Graph().as_default() as g:
      c = tf.constant(5.0)
      assert c.graph is g
    ```

    If eager execution is enabled ops created under this context manager will be
    added to the graph instead of executed eagerly.

    Returns:
      A context manager for using this graph as the default graph.
    """
    return _default_graph_stack.get_controller(self)

  @property
  def collections(self):
    """Returns the names of the collections known to this graph."""
    return list(self._collections)

  def add_to_collection(self, name, value):
    """Stores `value` in the collection with the given `name`.

    Note that collections are not sets, so it is possible to add a value to
    a collection several times.

    Args:
      name: The key for the collection. The `GraphKeys` class contains many
        standard names for collections.
      value: The value to add to the collection.
    """  # pylint: disable=g-doc-exception
    self._check_not_finalized()
    with self._lock:
      if name not in self._collections:
        self._collections[name] = [value]
      else:
        self._collections[name].append(value)

  def add_to_collections(self, names, value):
    """Stores `value` in the collections given by `names`.

    Note that collections are not sets, so it is possible to add a value to
    a collection several times. This function makes sure that duplicates in
    `names` are ignored, but it will not check for pre-existing membership of
    `value` in any of the collections in `names`.

    `names` can be any iterable, but if `names` is a string, it is treated as a
    single collection name.

    Args:
      names: The keys for the collections to add to. The `GraphKeys` class
        contains many standard names for collections.
      value: The value to add to the collections.
    """
    # Make sure names are unique, but treat strings as a single collection name
    names = (names,) if isinstance(names, six.string_types) else set(names)
    for name in names:
      self.add_to_collection(name, value)

  def get_collection_ref(self, name):
    """Returns a list of values in the collection with the given `name`.

    If the collection exists, this returns the list itself, which can
    be modified in place to change the collection.  If the collection does
    not exist, it is created as an empty list and the list is returned.

    This is different from `get_collection()` which always returns a copy of
    the collection list if it exists and never creates an empty collection.

    Args:
      name: The key for the collection. For example, the `GraphKeys` class
        contains many standard names for collections.

    Returns:
      The list of values in the collection with the given `name`, or an empty
      list if no value has been added to that collection.
    """  # pylint: disable=g-doc-exception
    with self._lock:
      coll_list = self._collections.get(name, None)
      if coll_list is None:
        coll_list = []
        self._collections[name] = coll_list
      return coll_list

  def get_collection(self, name, scope=None):
    """Returns a list of values in the collection with the given `name`.

    This is different from `get_collection_ref()` which always returns the
    actual collection list if it exists in that it returns a new list each time
    it is called.

    Args:
      name: The key for the collection. For example, the `GraphKeys` class
        contains many standard names for collections.
      scope: (Optional.) A string. If supplied, the resulting list is filtered
        to include only items whose `name` attribute matches `scope` using
        `re.match`. Items without a `name` attribute are never returned if a
        scope is supplied. The choice of `re.match` means that a `scope` without
        special tokens filters by prefix.

    Returns:
      The list of values in the collection with the given `name`, or
      an empty list if no value has been added to that collection. The
      list contains the values in the order under which they were
      collected.
    """  # pylint: disable=g-doc-exception
    with self._lock:
      collection = self._collections.get(name, None)
      if collection is None:
        return []
      if scope is None:
        return list(collection)
      else:
        c = []
        regex = re.compile(scope)
        for item in collection:
          try:
            if regex.match(item.name):
              c.append(item)
          except AttributeError:
            # Collection items with no name are ignored.
            pass
        return c

  def get_all_collection_keys(self):
    """Returns a list of collections used in this graph."""
    with self._lock:
      return [x for x in self._collections if isinstance(x, six.string_types)]

  def clear_collection(self, name):
    """Clears all values in a collection.

    Args:
      name: The key for the collection. The `GraphKeys` class contains many
        standard names for collections.
    """
    self._check_not_finalized()
    with self._lock:
      if name in self._collections:
        del self._collections[name]

  @tf_contextlib.contextmanager
  def _original_op(self, op):
    """Python 'with' handler to help annotate ops with their originator.

    An op may have an 'original_op' property that indicates the op on which
    it was based. For example a replica op is based on the op that was
    replicated and a gradient op is based on the op that was differentiated.

    All ops created in the scope of this 'with' handler will have
    the given 'op' as their original op.

    Args:
      op: The Operation that all ops created in this scope will have as their
        original op.

    Yields:
      Nothing.
    """
    old_original_op = self._default_original_op
    self._default_original_op = op
    try:
      yield
    finally:
      self._default_original_op = old_original_op

  @property
  def _name_stack(self):
    # This may be called from a thread where name_stack doesn't yet exist.
    if not hasattr(self._thread_local, "_name_stack"):
      self._thread_local._name_stack = ""
    return self._thread_local._name_stack

  @_name_stack.setter
  def _name_stack(self, name_stack):
    self._thread_local._name_stack = name_stack

  # pylint: disable=g-doc-return-or-yield,line-too-long
  @tf_contextlib.contextmanager
  def name_scope(self, name):
    """Returns a context manager that creates hierarchical names for operations.

    A graph maintains a stack of name scopes. A `with name_scope(...):`
    statement pushes a new name onto the stack for the lifetime of the context.

    The `name` argument will be interpreted as follows:

    * A string (not ending with '/') will create a new name scope, in which
      `name` is appended to the prefix of all operations created in the
      context. If `name` has been used before, it will be made unique by
      calling `self.unique_name(name)`.
    * A scope previously captured from a `with g.name_scope(...) as
      scope:` statement will be treated as an "absolute" name scope, which
      makes it possible to re-enter existing scopes.
    * A value of `None` or the empty string will reset the current name scope
      to the top-level (empty) name scope.

    For example:

    ```python
    with tf.Graph().as_default() as g:
      c = tf.constant(5.0, name="c")
      assert c.op.name == "c"
      c_1 = tf.constant(6.0, name="c")
      assert c_1.op.name == "c_1"

      # Creates a scope called "nested"
      with g.name_scope("nested") as scope:
        nested_c = tf.constant(10.0, name="c")
        assert nested_c.op.name == "nested/c"

        # Creates a nested scope called "inner".
        with g.name_scope("inner"):
          nested_inner_c = tf.constant(20.0, name="c")
          assert nested_inner_c.op.name == "nested/inner/c"

        # Create a nested scope called "inner_1".
        with g.name_scope("inner"):
          nested_inner_1_c = tf.constant(30.0, name="c")
          assert nested_inner_1_c.op.name == "nested/inner_1/c"

          # Treats `scope` as an absolute name scope, and
          # switches to the "nested/" scope.
          with g.name_scope(scope):
            nested_d = tf.constant(40.0, name="d")
            assert nested_d.op.name == "nested/d"

            with g.name_scope(""):
              e = tf.constant(50.0, name="e")
              assert e.op.name == "e"
    ```

    The name of the scope itself can be captured by `with
    g.name_scope(...) as scope:`, which stores the name of the scope
    in the variable `scope`. This value can be used to name an
    operation that represents the overall result of executing the ops
    in a scope. For example:

    ```python
    inputs = tf.constant(...)
    with g.name_scope('my_layer') as scope:
      weights = tf.Variable(..., name="weights")
      biases = tf.Variable(..., name="biases")
      affine = tf.matmul(inputs, weights) + biases
      output = tf.nn.relu(affine, name=scope)
    ```

    NOTE: This constructor validates the given `name`. Valid scope
    names match one of the following regular expressions:

        [A-Za-z0-9.][A-Za-z0-9_.\\-/]* (for scopes at the root)
        [A-Za-z0-9_.\\-/]* (for other scopes)

    Args:
      name: A name for the scope.

    Returns:
      A context manager that installs `name` as a new name scope.

    Raises:
      ValueError: If `name` is not a valid scope name, according to the rules
        above.
    """
    if name:
      if isinstance(name, compat.bytes_or_text_types):
        name = compat.as_str(name)

      if self._name_stack:
        # Scopes created in a nested scope may have initial characters
        # that are illegal as the initial character of an op name
        # (viz. '-', '\', '/', and '_').
        if not _VALID_SCOPE_NAME_REGEX.match(name):
          raise ValueError("'%s' is not a valid scope name" % name)
      else:
        # Scopes created in the root must match the more restrictive
        # op name regex, which constrains the initial character.
        if not _VALID_OP_NAME_REGEX.match(name):
          raise ValueError("'%s' is not a valid scope name" % name)
    old_stack = self._name_stack
    if not name:  # Both for name=None and name="" we re-set to empty scope.
      new_stack = None
    elif name[-1] == "/":
      new_stack = name_from_scope_name(name)
    else:
      new_stack = self.unique_name(name)
    self._name_stack = new_stack
    try:
      yield "" if new_stack is None else new_stack + "/"
    finally:
      self._name_stack = old_stack

  # pylint: enable=g-doc-return-or-yield,line-too-long

  def unique_name(self, name, mark_as_used=True):
    """Return a unique operation name for `name`.

    Note: You rarely need to call `unique_name()` directly.  Most of
    the time you just need to create `with g.name_scope()` blocks to
    generate structured names.

    `unique_name` is used to generate structured names, separated by
    `"/"`, to help identify operations when debugging a graph.
    Operation names are displayed in error messages reported by the
    TensorFlow runtime, and in various visualization tools such as
    TensorBoard.

    If `mark_as_used` is set to `True`, which is the default, a new
    unique name is created and marked as in use. If it's set to `False`,
    the unique name is returned without actually being marked as used.
    This is useful when the caller simply wants to know what the name
    to be created will be.

    Args:
      name: The name for an operation.
      mark_as_used: Whether to mark this name as being used.

    Returns:
      A string to be passed to `create_op()` that will be used
      to name the operation being created.
    """
    if self._name_stack:
      name = self._name_stack + "/" + name

    # For the sake of checking for names in use, we treat names as case
    # insensitive (e.g. foo = Foo).
    name_key = name.lower()
    i = self._names_in_use.get(name_key, 0)
    # Increment the number for "name_key".
    if mark_as_used:
      self._names_in_use[name_key] = i + 1
    if i > 0:
      base_name_key = name_key
      # Make sure the composed name key is not already used.
      while name_key in self._names_in_use:
        name_key = "%s_%d" % (base_name_key, i)
        i += 1
      # Mark the composed name_key as used in case someone wants
      # to call unique_name("name_1").
      if mark_as_used:
        self._names_in_use[name_key] = 1

      # Return the new name with the original capitalization of the given name.
      name = "%s_%d" % (name, i - 1)
    return name

  def get_name_scope(self):
    """Returns the current name scope.

    For example:

    ```python
    with tf.name_scope('scope1'):
      with tf.name_scope('scope2'):
        print(tf.compat.v1.get_default_graph().get_name_scope())
    ```
    would print the string `scope1/scope2`.

    Returns:
      A string representing the current name scope.
    """
    return self._name_stack

  @tf_contextlib.contextmanager
  def _colocate_with_for_gradient(self, op, gradient_uid,
                                  ignore_existing=False):
    with self.colocate_with(op, ignore_existing):
      if gradient_uid is not None and self._control_flow_context is not None:
        self._control_flow_context.EnterGradientColocation(op, gradient_uid)
        try:
          yield
        finally:
          self._control_flow_context.ExitGradientColocation(op, gradient_uid)
      else:
        yield

  @tf_contextlib.contextmanager
  def colocate_with(self, op, ignore_existing=False):
    """Returns a context manager that specifies an op to colocate with.

    Note: this function is not for public use, only for internal libraries.

    For example:

    ```python
    a = tf.Variable([1.0])
    with g.colocate_with(a):
      b = tf.constant(1.0)
      c = tf.add(a, b)
    ```

    `b` and `c` will always be colocated with `a`, no matter where `a`
    is eventually placed.

    **NOTE** Using a colocation scope resets any existing device constraints.

    If `op` is `None` then `ignore_existing` must be `True` and the new
    scope resets all colocation and device constraints.

    Args:
      op: The op to colocate all created ops with, or `None`.
      ignore_existing: If true, only applies colocation of this op within the
        context, rather than applying all colocation properties on the stack.
        If `op` is `None`, this value must be `True`.

    Raises:
      ValueError: if op is None but ignore_existing is False.

    Yields:
      A context manager that specifies the op with which to colocate
      newly created ops.
    """
    if op is None and not ignore_existing:
      raise ValueError("Trying to reset colocation (op is None) but "
                       "ignore_existing is not True")
    op = _op_to_colocate_with(op, self)

    # By default, colocate_with resets the device function stack,
    # since colocate_with is typically used in specific internal
    # library functions where colocation is intended to be "stronger"
    # than device functions.
    #
    # In the future, a caller may specify that device_functions win
    # over colocation, in which case we can add support.
    device_fn_tmp = self._device_function_stack
    self._device_function_stack = traceable_stack.TraceableStack()

    if ignore_existing:
      current_stack = self._colocation_stack
      self._colocation_stack = traceable_stack.TraceableStack()

    if op is not None:
      # offset refers to the stack frame used for storing code location.
      # We use 4, the sum of 1 to use our caller's stack frame and 3
      # to jump over layers of context managers above us.
      self._colocation_stack.push_obj(op, offset=4)

    try:
      yield
    finally:
      # Restore device function stack
      self._device_function_stack = device_fn_tmp
      if op is not None:
        self._colocation_stack.pop_obj()

      # Reset the colocation stack if requested.
      if ignore_existing:
        self._colocation_stack = current_stack

  def _add_device_to_stack(self, device_name_or_function, offset=0):
    """Add device to stack manually, separate from a context manager."""
    total_offset = 1 + offset
    spec = _UserDeviceSpec(device_name_or_function)
    self._device_function_stack.push_obj(spec, offset=total_offset)
    return spec

  @tf_contextlib.contextmanager
  def device(self, device_name_or_function):
    # pylint: disable=line-too-long
    """Returns a context manager that specifies the default device to use.

    The `device_name_or_function` argument may either be a device name
    string, a device function, or None:

    * If it is a device name string, all operations constructed in
      this context will be assigned to the device with that name, unless
      overridden by a nested `device()` context.
    * If it is a function, it will be treated as a function from
      Operation objects to device name strings, and invoked each time
      a new Operation is created. The Operation will be assigned to
      the device with the returned name.
    * If it is None, all `device()` invocations from the enclosing context
      will be ignored.

    For information about the valid syntax of device name strings, see
    the documentation in
    [`DeviceNameUtils`](https://www.tensorflow.org/code/tensorflow/core/util/device_name_utils.h).

    For example:

    ```python
    with g.device('/device:GPU:0'):
      # All operations constructed in this context will be placed
      # on GPU 0.
      with g.device(None):
        # All operations constructed in this context will have no
        # assigned device.

    # Defines a function from `Operation` to device string.
    def matmul_on_gpu(n):
      if n.type == "MatMul":
        return "/device:GPU:0"
      else:
        return "/cpu:0"

    with g.device(matmul_on_gpu):
      # All operations of type "MatMul" constructed in this context
      # will be placed on GPU 0; all other operations will be placed
      # on CPU 0.
    ```

    **N.B.** The device scope may be overridden by op wrappers or
    other library code. For example, a variable assignment op
    `v.assign()` must be colocated with the `tf.Variable` `v`, and
    incompatible device scopes will be ignored.

    Args:
      device_name_or_function: The device name or function to use in the
        context.

    Yields:
      A context manager that specifies the default device to use for newly
      created ops.

    Raises:
      RuntimeError: If device scopes are not properly nested.
    """
    self._add_device_to_stack(device_name_or_function, offset=2)
    old_top_of_stack = self._device_function_stack.peek_top_obj()
    try:
      yield
    finally:
      new_top_of_stack = self._device_function_stack.peek_top_obj()
      if old_top_of_stack is not new_top_of_stack:
        raise RuntimeError("Exiting device scope without proper scope nesting.")
      self._device_function_stack.pop_obj()

  def _apply_device_functions(self, op):
    """Applies the current device function stack to the given operation."""
    # Apply any device functions in LIFO order, so that the most recently
    # pushed function has the first chance to apply a device to the op.
    # We apply here because the result can depend on the Operation's
    # signature, which is computed in the Operation constructor.
    # pylint: disable=protected-access
    prior_device_string = None
    for device_spec in self._device_function_stack.peek_objs():
      if device_spec.is_null_merge:
        continue

      if device_spec.function is None:
        break

      device_string = device_spec.string_merge(op)

      # Take advantage of the fact that None is a singleton and Python interns
      # strings, since identity checks are faster than equality checks.
      if device_string is not prior_device_string:
        op._set_device_from_string(device_string)
        prior_device_string = device_string
    op._device_code_locations = self._snapshot_device_function_stack_metadata()
    # pylint: enable=protected-access

  # pylint: disable=g-doc-return-or-yield
  @tf_contextlib.contextmanager
  def container(self, container_name):
    """Returns a context manager that specifies the resource container to use.

    Stateful operations, such as variables and queues, can maintain their
    states on devices so that they can be shared by multiple processes.
    A resource container is a string name under which these stateful
    operations are tracked. These resources can be released or cleared
    with `tf.Session.reset()`.

    For example:

    ```python
    with g.container('experiment0'):
      # All stateful Operations constructed in this context will be placed
      # in resource container "experiment0".
      v1 = tf.Variable([1.0])
      v2 = tf.Variable([2.0])
      with g.container("experiment1"):
        # All stateful Operations constructed in this context will be
        # placed in resource container "experiment1".
        v3 = tf.Variable([3.0])
        q1 = tf.queue.FIFOQueue(10, tf.float32)
      # All stateful Operations constructed in this context will be
      # be created in the "experiment0".
      v4 = tf.Variable([4.0])
      q1 = tf.queue.FIFOQueue(20, tf.float32)
      with g.container(""):
        # All stateful Operations constructed in this context will be
        # be placed in the default resource container.
        v5 = tf.Variable([5.0])
        q3 = tf.queue.FIFOQueue(30, tf.float32)

    # Resets container "experiment0", after which the state of v1, v2, v4, q1
    # will become undefined (such as uninitialized).
    tf.Session.reset(target, ["experiment0"])
    ```

    Args:
      container_name: container name string.

    Returns:
      A context manager for defining resource containers for stateful ops,
        yields the container name.
    """
    original_container = self._container
    self._container = container_name
    try:
      yield self._container
    finally:
      self._container = original_container

  # pylint: enable=g-doc-return-or-yield

  class _ControlDependenciesController(object):
    """Context manager for `control_dependencies()`."""

    def __init__(self, graph, control_inputs):
      """Create a new `_ControlDependenciesController`.

      A `_ControlDependenciesController` is the context manager for
      `with tf.control_dependencies()` blocks.  These normally nest,
      as described in the documentation for `control_dependencies()`.

      The `control_inputs` argument list control dependencies that must be
      added to the current set of control dependencies.  Because of
      uniquification the set can be empty even if the caller passed a list of
      ops.  The special value `None` indicates that we want to start a new
      empty set of control dependencies instead of extending the current set.

      In that case we also clear the current control flow context, which is an
      additional mechanism to add control dependencies.

      Args:
        graph: The graph that this controller is managing.
        control_inputs: List of ops to use as control inputs in addition to the
          current control dependencies.  None to indicate that the dependencies
          should be cleared.
      """
      self._graph = graph
      if control_inputs is None:
        self._control_inputs_val = []
        self._new_stack = True
      else:
        self._control_inputs_val = control_inputs
        self._new_stack = False
      self._seen_nodes = set()
      self._old_stack = None
      self._old_control_flow_context = None

# pylint: disable=protected-access

    def __enter__(self):
      if self._new_stack:
        # Clear the control_dependencies graph.
        self._old_stack = self._graph._control_dependencies_stack
        self._graph._control_dependencies_stack = []
        # Clear the control_flow_context too.
        self._old_control_flow_context = self._graph._get_control_flow_context()
        self._graph._set_control_flow_context(None)
      self._graph._push_control_dependencies_controller(self)

    def __exit__(self, unused_type, unused_value, unused_traceback):
      self._graph._pop_control_dependencies_controller(self)
      if self._new_stack:
        self._graph._control_dependencies_stack = self._old_stack
        self._graph._set_control_flow_context(self._old_control_flow_context)

# pylint: enable=protected-access

    @property
    def control_inputs(self):
      return self._control_inputs_val

    def add_op(self, op):
      if isinstance(op, Tensor):
        op = op.experimental_ref()
      self._seen_nodes.add(op)

    def op_in_group(self, op):
      if isinstance(op, Tensor):
        op = op.experimental_ref()
      return op in self._seen_nodes

  def _push_control_dependencies_controller(self, controller):
    self._control_dependencies_stack.append(controller)

  def _pop_control_dependencies_controller(self, controller):
    assert self._control_dependencies_stack[-1] is controller
    self._control_dependencies_stack.pop()

  def _current_control_dependencies(self):
    ret = set()
    for controller in self._control_dependencies_stack:
      for op in controller.control_inputs:
        ret.add(op)
    return ret

  def _control_dependencies_for_inputs(self, input_ops):
    """For an op that takes `input_ops` as inputs, compute control inputs.

    The returned control dependencies should yield an execution that
    is equivalent to adding all control inputs in
    self._control_dependencies_stack to a newly created op. However,
    this function attempts to prune the returned control dependencies
    by observing that nodes created within the same `with
    control_dependencies(...):` block may have data dependencies that make
    the explicit approach redundant.

    Args:
      input_ops: The data input ops for an op to be created.

    Returns:
      A list of control inputs for the op to be created.
    """
    ret = []
    for controller in self._control_dependencies_stack:
      # If any of the input_ops already depends on the inputs from controller,
      # we say that the new op is dominated (by that input), and we therefore
      # do not need to add control dependencies for this controller's inputs.
      dominated = False
      for op in input_ops:
        if controller.op_in_group(op):
          dominated = True
          break
      if not dominated:
        # Don't add a control input if we already have a data dependency on i.
        # NOTE(mrry): We do not currently track transitive data dependencies,
        #   so we may add redundant control inputs.
        ret.extend([c for c in controller.control_inputs if c not in input_ops])
    return ret

  def _record_op_seen_by_control_dependencies(self, op):
    """Record that the given op depends on all registered control dependencies.

    Args:
      op: An Operation.
    """
    for controller in self._control_dependencies_stack:
      controller.add_op(op)

  def control_dependencies(self, control_inputs):
    """Returns a context manager that specifies control dependencies.

    Use with the `with` keyword to specify that all operations constructed
    within the context should have control dependencies on
    `control_inputs`. For example:

    ```python
    with g.control_dependencies([a, b, c]):
      # `d` and `e` will only run after `a`, `b`, and `c` have executed.
      d = ...
      e = ...
    ```

    Multiple calls to `control_dependencies()` can be nested, and in
    that case a new `Operation` will have control dependencies on the union
    of `control_inputs` from all active contexts.

    ```python
    with g.control_dependencies([a, b]):
      # Ops constructed here run after `a` and `b`.
      with g.control_dependencies([c, d]):
        # Ops constructed here run after `a`, `b`, `c`, and `d`.
    ```

    You can pass None to clear the control dependencies:

    ```python
    with g.control_dependencies([a, b]):
      # Ops constructed here run after `a` and `b`.
      with g.control_dependencies(None):
        # Ops constructed here run normally, not waiting for either `a` or `b`.
        with g.control_dependencies([c, d]):
          # Ops constructed here run after `c` and `d`, also not waiting
          # for either `a` or `b`.
    ```

    *N.B.* The control dependencies context applies *only* to ops that
    are constructed within the context. Merely using an op or tensor
    in the context does not add a control dependency. The following
    example illustrates this point:

    ```python
    # WRONG
    def my_func(pred, tensor):
      t = tf.matmul(tensor, tensor)
      with tf.control_dependencies([pred]):
        # The matmul op is created outside the context, so no control
        # dependency will be added.
        return t

    # RIGHT
    def my_func(pred, tensor):
      with tf.control_dependencies([pred]):
        # The matmul op is created in the context, so a control dependency
        # will be added.
        return tf.matmul(tensor, tensor)
    ```

    Also note that though execution of ops created under this scope will trigger
    execution of the dependencies, the ops created under this scope might still
    be pruned from a normal tensorflow graph. For example, in the following
    snippet of code the dependencies are never executed:

    ```python
      loss = model.loss()
      with tf.control_dependencies(dependencies):
        loss = loss + tf.constant(1)  # note: dependencies ignored in the
                                      # backward pass
      return tf.gradients(loss, model.variables)
    ```

    This is because evaluating the gradient graph does not require evaluating
    the constant(1) op created in the forward pass.

    Args:
      control_inputs: A list of `Operation` or `Tensor` objects which must be
        executed or computed before running the operations defined in the
        context.  Can also be `None` to clear the control dependencies.

    Returns:
     A context manager that specifies control dependencies for all
     operations constructed within the context.

    Raises:
      TypeError: If `control_inputs` is not a list of `Operation` or
        `Tensor` objects.
    """
    if control_inputs is None:
      return self._ControlDependenciesController(self, None)
    # First convert the inputs to ops, and deduplicate them.
    # NOTE(mrry): Other than deduplication, we do not currently track direct
    #   or indirect dependencies between control_inputs, which may result in
    #   redundant control inputs.
    control_ops = []
    current = self._current_control_dependencies()
    for c in control_inputs:
      # The hasattr(handle) is designed to match ResourceVariables. This is so
      # control dependencies on a variable or on an unread variable don't
      # trigger reads.
      if (isinstance(c, IndexedSlices) or
          (hasattr(c, "_handle") and hasattr(c, "op"))):
        c = c.op
      c = self.as_graph_element(c)
      if isinstance(c, Tensor):
        c = c.op
      elif not isinstance(c, Operation):
        raise TypeError("Control input must be Operation or Tensor: %s" % c)
      if c not in current:
        control_ops.append(c)
        current.add(c)
    return self._ControlDependenciesController(self, control_ops)

  # pylint: disable=g-doc-return-or-yield
  @tf_contextlib.contextmanager
  def _attr_scope(self, attr_map):
    """EXPERIMENTAL: A context manager for setting attributes on operators.

    This context manager can be used to add additional
    attributes to operators within the scope of the context.

    For example:

       with ops.Graph().as_default() as g:
         f_1 = Foo()  # No extra attributes
         with g._attr_scope({"_a": tf.attr_value_pb2.AttrValue(b=False)}):
           f_2 = Foo()  # Additional attribute _a=False
           with g._attr_scope({"_a": tf.attr_value_pb2.AttrValue(b=True)}):
             f_3 = Foo()  # Additional attribute _a=False
             with g._attr_scope({"_a": None}):
               f_4 = Foo()  # No additional attributes.

    Args:
      attr_map: A dictionary mapping attr name strings to AttrValue protocol
        buffers or None.

    Returns:
      A context manager that sets the kernel label to be used for one or more
      ops created in that context.

    Raises:
      TypeError: If attr_map is not a dictionary mapping
        strings to AttrValue protobufs.
    """
    if not isinstance(attr_map, dict):
      raise TypeError("attr_map must be a dictionary mapping "
                      "strings to AttrValue protocol buffers")
    # The saved_attrs dictionary stores any currently-set labels that
    # will be overridden by this context manager.
    saved_attrs = {}
    # Install the given attribute
    for name, attr in attr_map.items():
      if not (isinstance(name, six.string_types) and
              (isinstance(attr, (type(None), attr_value_pb2.AttrValue)) or
               callable(attr))):
        raise TypeError("attr_map must be a dictionary mapping "
                        "strings to AttrValue protocol buffers or "
                        "callables that emit AttrValue protocol buffers")
      try:
        saved_attrs[name] = self._attr_scope_map[name]
      except KeyError:
        pass
      if attr is None:
        del self._attr_scope_map[name]
      else:
        self._attr_scope_map[name] = attr
    try:
      yield  # The code within the context runs here.
    finally:
      # Remove the attributes set for this context, and restore any saved
      # attributes.
      for name, attr in attr_map.items():
        try:
          self._attr_scope_map[name] = saved_attrs[name]
        except KeyError:
          del self._attr_scope_map[name]

  # pylint: enable=g-doc-return-or-yield

  # pylint: disable=g-doc-return-or-yield
  @tf_contextlib.contextmanager
  def _kernel_label_map(self, op_to_kernel_label_map):
    """EXPERIMENTAL: A context manager for setting kernel labels.

    This context manager can be used to select particular
    implementations of kernels within the scope of the context.

    For example:

        with ops.Graph().as_default() as g:
          f_1 = Foo()  # Uses the default registered kernel for the Foo op.
          with g.kernel_label_map({"Foo": "v_2"}):
            f_2 = Foo()  # Uses the registered kernel with label "v_2"
                         # for the Foo op.
            with g.kernel_label_map({"Foo": "v_3"}):
              f_3 = Foo()  # Uses the registered kernel with label "v_3"
                           # for the Foo op.
              with g.kernel_label_map({"Foo": ""}):
                f_4 = Foo()  # Uses the default registered kernel
                             # for the Foo op.

    Args:
      op_to_kernel_label_map: A dictionary mapping op type strings to kernel
        label strings.

    Returns:
      A context manager that sets the kernel label to be used for one or more
      ops created in that context.

    Raises:
      TypeError: If op_to_kernel_label_map is not a dictionary mapping
        strings to strings.
    """
    if not isinstance(op_to_kernel_label_map, dict):
      raise TypeError("op_to_kernel_label_map must be a dictionary mapping "
                      "strings to strings")
    # The saved_labels dictionary stores any currently-set labels that
    # will be overridden by this context manager.
    saved_labels = {}
    # Install the given label
    for op_type, label in op_to_kernel_label_map.items():
      if not (isinstance(op_type, six.string_types) and
              isinstance(label, six.string_types)):
        raise TypeError("op_to_kernel_label_map must be a dictionary mapping "
                        "strings to strings")
      try:
        saved_labels[op_type] = self._op_to_kernel_label_map[op_type]
      except KeyError:
        pass
      self._op_to_kernel_label_map[op_type] = label
    try:
      yield  # The code within the context runs here.
    finally:
      # Remove the labels set for this context, and restore any saved labels.
      for op_type, label in op_to_kernel_label_map.items():
        try:
          self._op_to_kernel_label_map[op_type] = saved_labels[op_type]
        except KeyError:
          del self._op_to_kernel_label_map[op_type]

  # pylint: enable=g-doc-return-or-yield

  @tf_contextlib.contextmanager
  def _override_gradient_function(self, gradient_function_map):
    """Specify gradient function for the given op type."""

    # This is an internal API and we don't need nested context for this.
    assert not self._gradient_function_map
    self._gradient_function_map = gradient_function_map
    yield
    self._gradient_function_map = {}

  # pylint: disable=g-doc-return-or-yield
  @tf_contextlib.contextmanager
  def gradient_override_map(self, op_type_map):
    """EXPERIMENTAL: A context manager for overriding gradient functions.

    This context manager can be used to override the gradient function
    that will be used for ops within the scope of the context.

    For example:

    ```python
    @tf.RegisterGradient("CustomSquare")
    def _custom_square_grad(op, grad):
      # ...

    with tf.Graph().as_default() as g:
      c = tf.constant(5.0)
      s_1 = tf.square(c)  # Uses the default gradient for tf.square.
      with g.gradient_override_map({"Square": "CustomSquare"}):
        s_2 = tf.square(s_2)  # Uses _custom_square_grad to compute the
                              # gradient of s_2.
    ```

    Args:
      op_type_map: A dictionary mapping op type strings to alternative op type
        strings.

    Returns:
      A context manager that sets the alternative op type to be used for one
      or more ops created in that context.

    Raises:
      TypeError: If `op_type_map` is not a dictionary mapping strings to
        strings.
    """
    if not isinstance(op_type_map, dict):
      raise TypeError("op_type_map must be a dictionary mapping "
                      "strings to strings")
    # The saved_mappings dictionary stores any currently-set mappings that
    # will be overridden by this context manager.
    saved_mappings = {}
    # Install the given label
    for op_type, mapped_op_type in op_type_map.items():
      if not (isinstance(op_type, six.string_types) and
              isinstance(mapped_op_type, six.string_types)):
        raise TypeError("op_type_map must be a dictionary mapping "
                        "strings to strings")
      try:
        saved_mappings[op_type] = self._gradient_override_map[op_type]
      except KeyError:
        pass
      self._gradient_override_map[op_type] = mapped_op_type
    try:
      yield  # The code within the context runs here.
    finally:
      # Remove the labels set for this context, and restore any saved labels.
      for op_type, mapped_op_type in op_type_map.items():
        try:
          self._gradient_override_map[op_type] = saved_mappings[op_type]
        except KeyError:
          del self._gradient_override_map[op_type]

  # pylint: enable=g-doc-return-or-yield

  def prevent_feeding(self, tensor):
    """Marks the given `tensor` as unfeedable in this graph."""
    self._unfeedable_tensors.add(tensor)

  def is_feedable(self, tensor):
    """Returns `True` if and only if `tensor` is feedable."""
    return tensor not in self._unfeedable_tensors

  def prevent_fetching(self, op):
    """Marks the given `op` as unfetchable in this graph."""
    self._unfetchable_ops.add(op)

  def is_fetchable(self, tensor_or_op):
    """Returns `True` if and only if `tensor_or_op` is fetchable."""
    if isinstance(tensor_or_op, Tensor):
      return tensor_or_op.op not in self._unfetchable_ops
    else:
      return tensor_or_op not in self._unfetchable_ops

  def switch_to_thread_local(self):
    """Make device, colocation and dependencies stacks thread-local.

    Device, colocation and dependencies stacks are not thread-local be default.
    If multiple threads access them, then the state is shared.  This means that
    one thread may affect the behavior of another thread.

    After this method is called, the stacks become thread-local.  If multiple
    threads access them, then the state is not shared.  Each thread uses its own
    value; a thread doesn't affect other threads by mutating such a stack.

    The initial value for every thread's stack is set to the current value
    of the stack when `switch_to_thread_local()` was first called.
    """
    if not self._stack_state_is_thread_local:
      self._stack_state_is_thread_local = True

  @property
  def _device_function_stack(self):
    if self._stack_state_is_thread_local:
      # This may be called from a thread where device_function_stack doesn't yet
      # exist.
      # pylint: disable=protected-access
      if not hasattr(self._thread_local, "_device_function_stack"):
        stack_copy_for_this_thread = self._graph_device_function_stack.copy()
        self._thread_local._device_function_stack = stack_copy_for_this_thread
      return self._thread_local._device_function_stack
      # pylint: enable=protected-access
    else:
      return self._graph_device_function_stack

  @property
  def _device_functions_outer_to_inner(self):
    user_device_specs = self._device_function_stack.peek_objs()
    device_functions = [spec.function for spec in user_device_specs]
    device_functions_outer_to_inner = list(reversed(device_functions))
    return device_functions_outer_to_inner

  def _snapshot_device_function_stack_metadata(self):
    """Return device function stack as a list of TraceableObjects.

    Returns:
      [traceable_stack.TraceableObject, ...] where each TraceableObject's .obj
      member is a displayable name for the user's argument to Graph.device, and
      the filename and lineno members point to the code location where
      Graph.device was called directly or indirectly by the user.
    """
    snapshot = []
    for obj in self._device_function_stack.peek_traceable_objs():
      obj_copy = obj.copy_metadata()
      obj_copy.obj = obj.obj.display_name
      snapshot.append(obj_copy)
    return snapshot

  @_device_function_stack.setter
  def _device_function_stack(self, device_function_stack):
    if self._stack_state_is_thread_local:
      # pylint: disable=protected-access
      self._thread_local._device_function_stack = device_function_stack
      # pylint: enable=protected-access
    else:
      self._graph_device_function_stack = device_function_stack

  @property
  def _colocation_stack(self):
    """Return thread-local copy of colocation stack."""
    if self._stack_state_is_thread_local:
      # This may be called from a thread where colocation_stack doesn't yet
      # exist.
      # pylint: disable=protected-access
      if not hasattr(self._thread_local, "_colocation_stack"):
        stack_copy_for_this_thread = self._graph_colocation_stack.copy()
        self._thread_local._colocation_stack = stack_copy_for_this_thread
      return self._thread_local._colocation_stack
      # pylint: enable=protected-access
    else:
      return self._graph_colocation_stack

  def _snapshot_colocation_stack_metadata(self):
    """Return colocation stack metadata as a dictionary."""
    return {
        traceable_obj.obj.name: traceable_obj.copy_metadata()
        for traceable_obj in self._colocation_stack.peek_traceable_objs()
    }

  @_colocation_stack.setter
  def _colocation_stack(self, colocation_stack):
    if self._stack_state_is_thread_local:
      # pylint: disable=protected-access
      self._thread_local._colocation_stack = colocation_stack
      # pylint: enable=protected-access
    else:
      self._graph_colocation_stack = colocation_stack

  @property
  def _control_dependencies_stack(self):
    if self._stack_state_is_thread_local:
      # This may be called from a thread where control_dependencies_stack
      # doesn't yet exist.
      if not hasattr(self._thread_local, "_control_dependencies_stack"):
        self._thread_local._control_dependencies_stack = (
            self._graph_control_dependencies_stack[:])
      return self._thread_local._control_dependencies_stack
    else:
      return self._graph_control_dependencies_stack

  @_control_dependencies_stack.setter
  def _control_dependencies_stack(self, control_dependencies):
    if self._stack_state_is_thread_local:
      self._thread_local._control_dependencies_stack = control_dependencies
    else:
      self._graph_control_dependencies_stack = control_dependencies

  @property
  def _distribution_strategy_stack(self):
    """A stack to maintain distribution strategy context for each thread."""
    if not hasattr(self._thread_local, "_distribution_strategy_stack"):
      self._thread_local._distribution_strategy_stack = []  # pylint: disable=protected-access
    return self._thread_local._distribution_strategy_stack  # pylint: disable=protected-access

  @_distribution_strategy_stack.setter
  def _distribution_strategy_stack(self, _distribution_strategy_stack):
    self._thread_local._distribution_strategy_stack = (  # pylint: disable=protected-access
        _distribution_strategy_stack)

  @property
  def _global_distribute_strategy_scope(self):
    """For implementing `tf.distribute.set_strategy()`."""
    if not hasattr(self._thread_local, "distribute_strategy_scope"):
      self._thread_local.distribute_strategy_scope = None
    return self._thread_local.distribute_strategy_scope

  @_global_distribute_strategy_scope.setter
  def _global_distribute_strategy_scope(self, distribute_strategy_scope):
    self._thread_local.distribute_strategy_scope = (distribute_strategy_scope)

  @property
  def _auto_cast_variable_read_dtype(self):
    """The dtype that instances of `AutoCastVariable` will be casted to.

    This is None if `AutoCastVariables` should not be casted.

    See `AutoCastVariable` for more information.

    Returns:
      The dtype that instances of `AutoCastVariable` will be casted to.
    """
    if not hasattr(self._thread_local, "_auto_cast_variable_read_dtype"):
      self._thread_local._auto_cast_variable_read_dtype = None  # pylint: disable=protected-access
    return self._thread_local._auto_cast_variable_read_dtype  # pylint: disable=protected-access

  @_auto_cast_variable_read_dtype.setter
  def _auto_cast_variable_read_dtype(self, dtype):
    if dtype:
      dtype = dtypes.as_dtype(dtype)
    self._thread_local._auto_cast_variable_read_dtype = dtype  # pylint: disable=protected-access

  @tf_contextlib.contextmanager
  def _enable_auto_casting_variables(self, dtype):
    """Context manager to automatically cast AutoCastVariables.

    If an AutoCastVariable `var` is used under this context manager, it will be
    casted to `dtype` before being used.

    See `AutoCastVariable` for more information.

    Args:
      dtype: The dtype that AutoCastVariables should be casted to.

    Yields:
      Nothing.
    """
    prev_read_dtype = self._auto_cast_variable_read_dtype
    try:
      self._auto_cast_variable_read_dtype = dtype
      yield
    finally:
      self._auto_cast_variable_read_dtype = prev_read_dtype

  def _mutation_lock(self):
    """Returns a lock to guard code that creates & mutates ops.

    See the comment for self._group_lock for more info.
    """
    return self._group_lock.group(_MUTATION_LOCK_GROUP)

  def _session_run_lock(self):
    """Returns a lock to guard code for Session.run.

    See the comment for self._group_lock for more info.
    """
    return self._group_lock.group(_SESSION_RUN_LOCK_GROUP)


# TODO(agarwal): currently device directives in an outer eager scope will not
# apply to inner graph mode code. Fix that.


@tf_export(v1=["device"])
def device(device_name_or_function):
  """Wrapper for `Graph.device()` using the default graph.

  See `tf.Graph.device` for more details.

  Args:
    device_name_or_function: The device name or function to use in the context.

  Returns:
    A context manager that specifies the default device to use for newly
    created ops.

  Raises:
    RuntimeError: If eager execution is enabled and a function is passed in.
  """
  if context.executing_eagerly():
    if callable(device_name_or_function):
      raise RuntimeError(
          "tf.device does not support functions when eager execution "
          "is enabled.")
    return context.device(device_name_or_function)
  elif executing_eagerly_outside_functions():
    @tf_contextlib.contextmanager
    def combined(device_name_or_function):
      with get_default_graph().device(device_name_or_function):
        if not callable(device_name_or_function):
          with context.device(device_name_or_function):
            yield
        else:
          yield
    return combined(device_name_or_function)
  else:
    return get_default_graph().device(device_name_or_function)


@tf_export("device", v1=[])
def device_v2(device_name):
  """Specifies the device for ops created/executed in this context.

  `device_name` can be fully specified, as in "/job:worker/task:1/device:cpu:0",
  or partially specified, containing only a subset of the "/"-separated
  fields. Any fields which are specified override device annotations from outer
  scopes. For example:

  ```python
  with tf.device('/job:foo'):
    # ops created here have devices with /job:foo
    with tf.device('/job:bar/task:0/device:gpu:2'):
      # ops created here have the fully specified device above
    with tf.device('/device:gpu:1'):
      # ops created here have the device '/job:foo/device:gpu:1'
  ```

  Args:
    device_name: The device name to use in the context.

  Returns:
    A context manager that specifies the default device to use for newly
    created ops.

  Raises:
    RuntimeError: If a function is passed in.
  """
  if callable(device_name):
    raise RuntimeError("tf.device does not support functions.")
  return device(device_name)


@tf_export(v1=["container"])
def container(container_name):
  """Wrapper for `Graph.container()` using the default graph.

  Args:
    container_name: The container string to use in the context.

  Returns:
    A context manager that specifies the default container to use for newly
    created stateful ops.
  """
  return get_default_graph().container(container_name)


def _colocate_with_for_gradient(op, gradient_uid, ignore_existing=False):
  if context.executing_eagerly():
    if op is not None:
      if not hasattr(op, "device"):
        op = internal_convert_to_tensor_or_indexed_slices(op)
      return device(op.device)
    else:
      return NullContextmanager()
  else:
    default_graph = get_default_graph()
    if isinstance(op, EagerTensor):
      if default_graph.building_function:
        return default_graph.device(op.device)
      else:
        raise ValueError("Encountered an Eager-defined Tensor during graph "
                         "construction, but a function was not being built.")
    return default_graph._colocate_with_for_gradient(
        op, gradient_uid=gradient_uid, ignore_existing=ignore_existing)


# Internal interface to colocate_with. colocate_with has been deprecated from
# public API. There are still a few internal uses of colocate_with. Add internal
# only API for those uses to avoid deprecation warning.
def colocate_with(op, ignore_existing=False):
  return _colocate_with_for_gradient(op, None, ignore_existing=ignore_existing)


@deprecation.deprecated(
    date=None, instructions="Colocations handled automatically by placer.")
@tf_export(v1=["colocate_with"])
def _colocate_with(op, ignore_existing=False):
  return colocate_with(op, ignore_existing)


@tf_export("control_dependencies")
def control_dependencies(control_inputs):
  """Wrapper for `Graph.control_dependencies()` using the default graph.

  See `tf.Graph.control_dependencies`
  for more details.

  When eager execution is enabled, any callable object in the `control_inputs`
  list will be called.

  Args:
    control_inputs: A list of `Operation` or `Tensor` objects which must be
      executed or computed before running the operations defined in the context.
      Can also be `None` to clear the control dependencies. If eager execution
      is enabled, any callable object in the `control_inputs` list will be
      called.

  Returns:
   A context manager that specifies control dependencies for all
   operations constructed within the context.
  """
  if context.executing_eagerly():
    if control_inputs:
      # Excute any pending callables.
      for control in control_inputs:
        if callable(control):
          control()
    return NullContextmanager()
  else:
    return get_default_graph().control_dependencies(control_inputs)


class _DefaultStack(threading.local):
  """A thread-local stack of objects for providing implicit defaults."""

  def __init__(self):
    super(_DefaultStack, self).__init__()
    self._enforce_nesting = True
    self.stack = []

  def get_default(self):
    return self.stack[-1] if len(self.stack) >= 1 else None

  def reset(self):
    self.stack = []

  def is_cleared(self):
    return not self.stack

  @property
  def enforce_nesting(self):
    return self._enforce_nesting

  @enforce_nesting.setter
  def enforce_nesting(self, value):
    self._enforce_nesting = value

  @tf_contextlib.contextmanager
  def get_controller(self, default):
    """A context manager for manipulating a default stack."""
    self.stack.append(default)
    try:
      yield default
    finally:
      # stack may be empty if reset() was called
      if self.stack:
        if self._enforce_nesting:
          if self.stack[-1] is not default:
            raise AssertionError(
                "Nesting violated for default stack of %s objects" %
                type(default))
          self.stack.pop()
        else:
          self.stack.remove(default)


_default_session_stack = _DefaultStack()  # pylint: disable=protected-access


def default_session(session):
  """Python "with" handler for defining a default session.

  This function provides a means of registering a session for handling
  Tensor.eval() and Operation.run() calls. It is primarily intended for use
  by session.Session, but can be used with any object that implements
  the Session.run() interface.

  Use with the "with" keyword to specify that Tensor.eval() and Operation.run()
  invocations within the scope of a block should be executed by a particular
  session.

  The default session applies to the current thread only, so it is always
  possible to inspect the call stack and determine the scope of a default
  session. If you create a new thread, and wish to use the default session
  in that thread, you must explicitly add a "with ops.default_session(sess):"
  block in that thread's function.

  Example:
    The following code examples are equivalent:

    # 1. Using the Session object directly:
    sess = ...
    c = tf.constant(5.0)
    sess.run(c)

    # 2. Using default_session():
    sess = ...
    with ops.default_session(sess):
      c = tf.constant(5.0)
      result = c.eval()

    # 3. Overriding default_session():
    sess = ...
    with ops.default_session(sess):
      c = tf.constant(5.0)
      with ops.default_session(...):
        c.eval(session=sess)

  Args:
    session: The session to be installed as the default session.

  Returns:
    A context manager for the default session.
  """
  return _default_session_stack.get_controller(session)


@tf_export(v1=["get_default_session"])
def get_default_session():
  """Returns the default session for the current thread.

  The returned `Session` will be the innermost session on which a
  `Session` or `Session.as_default()` context has been entered.

  NOTE: The default session is a property of the current thread. If you
  create a new thread, and wish to use the default session in that
  thread, you must explicitly add a `with sess.as_default():` in that
  thread's function.

  Returns:
    The default `Session` being used in the current thread.
  """
  return _default_session_stack.get_default()


def _eval_using_default_session(tensors, feed_dict, graph, session=None):
  """Uses the default session to evaluate one or more tensors.

  Args:
    tensors: A single Tensor, or a list of Tensor objects.
    feed_dict: A dictionary that maps Tensor objects (or tensor names) to lists,
      numpy ndarrays, TensorProtos, or strings.
    graph: The graph in which the tensors are defined.
    session: (Optional) A different session to use to evaluate "tensors".

  Returns:
    Either a single numpy ndarray if "tensors" is a single tensor; or a list
    of numpy ndarrays that each correspond to the respective element in
    "tensors".

  Raises:
    ValueError: If no default session is available; the default session
      does not have "graph" as its graph; or if "session" is specified,
      and it does not have "graph" as its graph.
  """
  if session is None:
    session = get_default_session()
    if session is None:
      raise ValueError("Cannot evaluate tensor using `eval()`: No default "
                       "session is registered. Use `with "
                       "sess.as_default()` or pass an explicit session to "
                       "`eval(session=sess)`")
    if session.graph is not graph:
      raise ValueError("Cannot use the default session to evaluate tensor: "
                       "the tensor's graph is different from the session's "
                       "graph. Pass an explicit session to "
                       "`eval(session=sess)`.")
  else:
    if session.graph is not graph:
      raise ValueError("Cannot use the given session to evaluate tensor: "
                       "the tensor's graph is different from the session's "
                       "graph.")
  return session.run(tensors, feed_dict)


def _run_using_default_session(operation, feed_dict, graph, session=None):
  """Uses the default session to run "operation".

  Args:
    operation: The Operation to be run.
    feed_dict: A dictionary that maps Tensor objects (or tensor names) to lists,
      numpy ndarrays, TensorProtos, or strings.
    graph: The graph in which "operation" is defined.
    session: (Optional) A different session to use to run "operation".

  Raises:
    ValueError: If no default session is available; the default session
      does not have "graph" as its graph; or if "session" is specified,
      and it does not have "graph" as its graph.
  """
  if session is None:
    session = get_default_session()
    if session is None:
      raise ValueError("Cannot execute operation using `run()`: No default "
                       "session is registered. Use `with "
                       "sess.as_default():` or pass an explicit session to "
                       "`run(session=sess)`")
    if session.graph is not graph:
      raise ValueError("Cannot use the default session to execute operation: "
                       "the operation's graph is different from the "
                       "session's graph. Pass an explicit session to "
                       "run(session=sess).")
  else:
    if session.graph is not graph:
      raise ValueError("Cannot use the given session to execute operation: "
                       "the operation's graph is different from the session's "
                       "graph.")
  session.run(operation, feed_dict)


class _DefaultGraphStack(_DefaultStack):  # pylint: disable=protected-access
  """A thread-local stack of objects for providing an implicit default graph."""

  def __init__(self):
    super(_DefaultGraphStack, self).__init__()
    self._global_default_graph = None

  def get_default(self):
    """Override that returns a global default if the stack is empty."""
    ret = super(_DefaultGraphStack, self).get_default()
    if ret is None:
      ret = self._GetGlobalDefaultGraph()
    return ret

  def _GetGlobalDefaultGraph(self):
    if self._global_default_graph is None:
      # TODO(mrry): Perhaps log that the default graph is being used, or set
      #   provide some other feedback to prevent confusion when a mixture of
      #   the global default graph and an explicit graph are combined in the
      #   same process.
      self._global_default_graph = Graph()
    return self._global_default_graph

  def reset(self):
    super(_DefaultGraphStack, self).reset()
    self._global_default_graph = None

  @tf_contextlib.contextmanager
  def get_controller(self, default):
    context.context().context_switches.push(default.building_function,
                                            default.as_default,
                                            default._device_function_stack)
    try:
      with super(_DefaultGraphStack,
                 self).get_controller(default) as g, context.graph_mode():
        yield g
    finally:
      # If an exception is raised here it may be hiding a related exception in
      # the try-block (just above).
      context.context().context_switches.pop()


_default_graph_stack = _DefaultGraphStack()


# Shared helper used in init_scope and executing_eagerly_outside_functions
# to obtain the outermost context that is not building a function, and the
# innermost non empty device stack.
def _get_outer_context_and_inner_device_stack():
  """Get the outermost context not building a function."""
  default_graph = get_default_graph()
  outer_context = None
  innermost_nonempty_device_stack = default_graph._device_function_stack  # pylint: disable=protected-access

  if not _default_graph_stack.stack:
    # If the default graph stack is empty, then we cannot be building a
    # function. Install the global graph (which, in this case, is also the
    # default graph) as the outer context.
    if default_graph.building_function:
      raise RuntimeError("The global graph is building a function.")
    outer_context = default_graph.as_default
  else:
    # Find a context that is not building a function.
    for stack_entry in reversed(context.context().context_switches.stack):
      if not innermost_nonempty_device_stack:
        innermost_nonempty_device_stack = stack_entry.device_stack
      if not stack_entry.is_building_function:
        outer_context = stack_entry.enter_context_fn
        break

    if outer_context is None:
      # As a last resort, obtain the global default graph; this graph doesn't
      # necessarily live on the graph stack (and hence it doesn't necessarily
      # live on the context stack), but it is stored in the graph stack's
      # encapsulating object.
      outer_context = _default_graph_stack._GetGlobalDefaultGraph().as_default  # pylint: disable=protected-access

  if outer_context is None:
    # Sanity check; this shouldn't be triggered.
    raise RuntimeError("All graphs are building functions, and no "
                       "eager context was previously active.")

  return outer_context, innermost_nonempty_device_stack


# pylint: disable=g-doc-return-or-yield,line-too-long
@tf_export("init_scope")
@tf_contextlib.contextmanager
def init_scope():
  """A context manager that lifts ops out of control-flow scopes and function-building graphs.

  There is often a need to lift variable initialization ops out of control-flow
  scopes, function-building graphs, and gradient tapes. Entering an
  `init_scope` is a mechanism for satisfying these desiderata. In particular,
  entering an `init_scope` has three effects:

    (1) All control dependencies are cleared the moment the scope is entered;
        this is equivalent to entering the context manager returned from
        `control_dependencies(None)`, which has the side-effect of exiting
        control-flow scopes like `tf.cond` and `tf.while_loop`.

    (2) All operations that are created while the scope is active are lifted
        into the lowest context on the `context_stack` that is not building a
        graph function. Here, a context is defined as either a graph or an eager
        context. Every context switch, i.e., every installation of a graph as
        the default graph and every switch into eager mode, is logged in a
        thread-local stack called `context_switches`; the log entry for a
        context switch is popped from the stack when the context is exited.
        Entering an `init_scope` is equivalent to crawling up
        `context_switches`, finding the first context that is not building a
        graph function, and entering it. A caveat is that if graph mode is
        enabled but the default graph stack is empty, then entering an
        `init_scope` will simply install a fresh graph as the default one.

    (3) The gradient tape is paused while the scope is active.

  When eager execution is enabled, code inside an init_scope block runs with
  eager execution enabled even when tracing a `tf.function`. For example:

  ```python
  tf.compat.v1.enable_eager_execution()

  @tf.function
  def func():
    # A function constructs TensorFlow graphs,
    # it does not execute eagerly.
    assert not tf.executing_eagerly()
    with tf.init_scope():
      # Initialization runs with eager execution enabled
      assert tf.executing_eagerly()
  ```

  Raises:
    RuntimeError: if graph state is incompatible with this initialization.
  """
  # pylint: enable=g-doc-return-or-yield,line-too-long

  if context.executing_eagerly():
    # Fastpath.
    with tape.stop_recording():
      yield
  else:
    # Retrieve the active name scope: entering an `init_scope` preserves
    # the name scope of the current context.
    scope = get_default_graph().get_name_scope()
    if scope and scope[-1] != "/":
      # Names that end with trailing slashes are treated by `name_scope` as
      # absolute.
      scope = scope + "/"

    outer_context, innermost_nonempty_device_stack = (
        _get_outer_context_and_inner_device_stack())

    outer_graph = None
    outer_device_stack = None
    try:
      with outer_context(), name_scope(
          scope, skip_on_eager=False), control_dependencies(
              None), tape.stop_recording():
        context_manager = NullContextmanager
        context_manager_input = None
        if not context.executing_eagerly():
          # The device stack is preserved when lifting into a graph. Eager
          # execution doesn't implement device stacks and in particular it
          # doesn't support device functions, so in general it's not possible
          # to do the same when lifting into the eager context.
          outer_graph = get_default_graph()
          outer_device_stack = outer_graph._device_function_stack  # pylint: disable=protected-access
          outer_graph._device_function_stack = innermost_nonempty_device_stack  # pylint: disable=protected-access
        elif innermost_nonempty_device_stack is not None:
          for device_spec in innermost_nonempty_device_stack.peek_objs():
            if device_spec.function is None:
              break
            if device_spec.raw_string:
              context_manager = context.device
              context_manager_input = device_spec.raw_string
              break
            # It is currently not possible to have a device function in V2,
            # but in V1 we are unable to apply device functions in eager mode.
            # This means that we will silently skip some of the entries on the
            # device stack in V1 + eager mode.

        with context_manager(context_manager_input):
          yield
    finally:
      # If an exception is raised here it may be hiding a related exception in
      # try-block (just above).
      if outer_graph is not None:
        outer_graph._device_function_stack = outer_device_stack  # pylint: disable=protected-access


def executing_eagerly_outside_functions():
  """Returns True if executing eagerly, even if inside a graph function."""
  if context.executing_eagerly():
    return True
  else:
    outer_context, _ = _get_outer_context_and_inner_device_stack()
    with outer_context():
      return context.executing_eagerly()


def inside_function():
  return get_default_graph().building_function


@tf_export(v1=["enable_eager_execution"])
def enable_eager_execution(config=None, device_policy=None,
                           execution_mode=None):
  """Enables eager execution for the lifetime of this program.

  Eager execution provides an imperative interface to TensorFlow. With eager
  execution enabled, TensorFlow functions execute operations immediately (as
  opposed to adding to a graph to be executed later in a `tf.compat.v1.Session`)
  and
  return concrete values (as opposed to symbolic references to a node in a
  computational graph).

  For example:

  ```python
  tf.compat.v1.enable_eager_execution()

  # After eager execution is enabled, operations are executed as they are
  # defined and Tensor objects hold concrete values, which can be accessed as
  # numpy.ndarray`s through the numpy() method.
  assert tf.multiply(6, 7).numpy() == 42
  ```

  Eager execution cannot be enabled after TensorFlow APIs have been used to
  create or execute graphs. It is typically recommended to invoke this function
  at program startup and not in a library (as most libraries should be usable
  both with and without eager execution).

  Args:
    config: (Optional.) A `tf.compat.v1.ConfigProto` to use to configure the
      environment in which operations are executed. Note that
      `tf.compat.v1.ConfigProto` is also used to configure graph execution (via
      `tf.compat.v1.Session`) and many options within `tf.compat.v1.ConfigProto`
      are not implemented (or are irrelevant) when eager execution is enabled.
    device_policy: (Optional.) Policy controlling how operations requiring
      inputs on a specific device (e.g., a GPU 0) handle inputs on a different
      device  (e.g. GPU 1 or CPU). When set to None, an appropriate value will
      be picked automatically. The value picked may change between TensorFlow
      releases.
      Valid values:
      - tf.contrib.eager.DEVICE_PLACEMENT_EXPLICIT: raises an error if the
        placement is not correct.
      - tf.contrib.eager.DEVICE_PLACEMENT_WARN: copies the tensors which are not
        on the right device but logs a warning.
      - tf.contrib.eager.DEVICE_PLACEMENT_SILENT: silently copies the tensors.
        Note that this may hide performance problems as there is no notification
        provided when operations are blocked on the tensor being copied between
        devices.
      - tf.contrib.eager.DEVICE_PLACEMENT_SILENT_FOR_INT32: silently copies
        int32 tensors, raising errors on the other ones.
    execution_mode: (Optional.) Policy controlling how operations dispatched are
      actually executed. When set to None, an appropriate value will be picked
      automatically. The value picked may change between TensorFlow releases.
      Valid values:
      - tf.contrib.eager.SYNC: executes each operation synchronously.
      - tf.contrib.eager.ASYNC: executes each operation asynchronously. These
        operations may return "non-ready" handles.

  Raises:
    ValueError: If eager execution is enabled after creating/executing a
     TensorFlow graph, or if options provided conflict with a previous call
     to this function.
  """
  _api_usage_gauge.get_cell().set(True)
  if context.default_execution_mode != context.EAGER_MODE:
    return enable_eager_execution_internal(
        config=config,
        device_policy=device_policy,
        execution_mode=execution_mode,
        server_def=None)


@tf_export(v1=["disable_eager_execution"])
def disable_eager_execution():
  """Disables eager execution.

  This function can only be called before any Graphs, Ops, or Tensors have been
  created. It can be used at the beginning of the program for complex migration
  projects from TensorFlow 1.x to 2.x.
  """
  _api_usage_gauge.get_cell().set(False)
  context.default_execution_mode = context.GRAPH_MODE
  c = context.context_safe()
  if c is not None:
    c._thread_local_data.is_eager = False  # pylint: disable=protected-access


def enable_eager_execution_internal(config=None,
                                    device_policy=None,
                                    execution_mode=None,
                                    server_def=None):
  """Enables eager execution for the lifetime of this program.

  Most of the doc string for enable_eager_execution is relevant here as well.

  Args:
    config: See enable_eager_execution doc string
    device_policy: See enable_eager_execution doc string
    execution_mode: See enable_eager_execution doc string
    server_def: (Optional.) A tensorflow::ServerDef proto. Enables execution on
      remote devices. GrpcServers need to be started by creating an identical
      server_def to this, and setting the appropriate task_indexes, so that the
      servers can communicate. It will then be possible to execute operations on
      remote devices.

  Raises:
    ValueError

  """
  if config is not None and not isinstance(config, config_pb2.ConfigProto):
    raise TypeError("config must be a tf.ConfigProto, but got %s" %
                    type(config))
  if device_policy not in (None, context.DEVICE_PLACEMENT_EXPLICIT,
                           context.DEVICE_PLACEMENT_WARN,
                           context.DEVICE_PLACEMENT_SILENT,
                           context.DEVICE_PLACEMENT_SILENT_FOR_INT32):
    raise ValueError(
        "device_policy must be one of None, tf.contrib.eager.DEVICE_PLACEMENT_*"
    )
  if execution_mode not in (None, context.SYNC, context.ASYNC):
    raise ValueError(
        "execution_mode must be one of None, tf.contrib.eager.SYNC, "
        "tf.contrib.eager.ASYNC")
  if context.default_execution_mode == context.GRAPH_MODE:
    graph_mode_has_been_used = (
        _default_graph_stack._global_default_graph is not None)  # pylint: disable=protected-access
    if graph_mode_has_been_used:
      raise ValueError(
          "tf.enable_eager_execution must be called at program startup.")
  context.default_execution_mode = context.EAGER_MODE
  # pylint: disable=protected-access
  with context._context_lock:
    if context._context is None:
      context._set_context_locked(context.Context(
          config=config,
          device_policy=device_policy,
          execution_mode=execution_mode,
          server_def=server_def))
    elif ((config is not None and config is not context._context._config) or
          (device_policy is not None and
           device_policy is not context._context._device_policy) or
          (execution_mode is not None and
           execution_mode is not context._context._execution_mode)):
      raise ValueError(
          "Trying to change the options of an active eager"
          " execution. Context config: %s, specified config:"
          " %s. Context device policy: %s, specified device"
          " policy: %s. Context execution mode: %s, "
          " specified execution mode %s." %
          (context._context._config, config, context._context._device_policy,
           device_policy, context._context._execution_mode, execution_mode))
    else:
      # We already created everything, so update the thread local data.
      context._context._thread_local_data.is_eager = True

  # Monkey patch to get rid of an unnecessary conditional since the context is
  # now initialized.
  context.context = context.context_safe


def eager_run(main=None, argv=None):
  """Runs the program with an optional main function and argv list.

  The program will run with eager execution enabled.

  Example:
  ```python
  import tensorflow as tf
  # Import subject to future changes:
  from tensorflow.contrib.eager.python import tfe

  def main(_):
    u = tf.constant(6.0)
    v = tf.constant(7.0)
    print(u * v)

  if __name__ == "__main__":
    tfe.run()
  ```

  Args:
    main: the main function to run.
    argv: the arguments to pass to it.
  """
  enable_eager_execution()
  app.run(main, argv)


@tf_export(v1=["reset_default_graph"])
def reset_default_graph():
  """Clears the default graph stack and resets the global default graph.

  NOTE: The default graph is a property of the current thread. This
  function applies only to the current thread.  Calling this function while
  a `tf.compat.v1.Session` or `tf.compat.v1.InteractiveSession` is active will
  result in undefined
  behavior. Using any previously created `tf.Operation` or `tf.Tensor` objects
  after calling this function will result in undefined behavior.
  Raises:
    AssertionError: If this function is called within a nested graph.
  """
  if not _default_graph_stack.is_cleared():
    raise AssertionError("Do not use tf.reset_default_graph() to clear "
                         "nested graphs. If you need a cleared graph, "
                         "exit the nesting and create a new graph.")
  _default_graph_stack.reset()


@tf_export(v1=["get_default_graph"])
def get_default_graph():
  """Returns the default graph for the current thread.

  The returned graph will be the innermost graph on which a
  `Graph.as_default()` context has been entered, or a global default
  graph if none has been explicitly created.

  NOTE: The default graph is a property of the current thread. If you
  create a new thread, and wish to use the default graph in that
  thread, you must explicitly add a `with g.as_default():` in that
  thread's function.

  Returns:
    The default `Graph` being used in the current thread.
  """
  return _default_graph_stack.get_default()


def has_default_graph():
  """Returns True if there is a default graph."""
  return len(_default_graph_stack.stack) >= 1


def get_name_scope():
  """Returns the current name scope in the default_graph.

  For example:

  ```python
  with tf.name_scope('scope1'):
    with tf.name_scope('scope2'):
      print(tf.get_name_scope())
  ```
  would print the string `scope1/scope2`.

  Returns:
    A string representing the current name scope.
  """
  if context.executing_eagerly():
    return context.context().scope_name.rstrip("/")
  return get_default_graph().get_name_scope()


def _assert_same_graph(original_item, item):
  """Fail if the 2 items are from different graphs.

  Args:
    original_item: Original item to check against.
    item: Item to check.

  Raises:
    ValueError: if graphs do not match.
  """
  if original_item.graph is not item.graph:
    raise ValueError("%s must be from the same graph as %s." %
                     (item, original_item))


def _get_graph_from_inputs(op_input_list, graph=None):
  """Returns the appropriate graph to use for the given inputs.

  This library method provides a consistent algorithm for choosing the graph
  in which an Operation should be constructed:

  1. If the default graph is being used to construct a function, we
     use the default graph.
  2. If the "graph" is specified explicitly, we validate that all of the inputs
     in "op_input_list" are compatible with that graph.
  3. Otherwise, we attempt to select a graph from the first Operation-
     or Tensor-valued input in "op_input_list", and validate that all other
     such inputs are in the same graph.
  4. If the graph was not specified and it could not be inferred from
     "op_input_list", we attempt to use the default graph.

  Args:
    op_input_list: A list of inputs to an operation, which may include `Tensor`,
      `Operation`, and other objects that may be converted to a graph element.
    graph: (Optional) The explicit graph to use.

  Raises:
    TypeError: If op_input_list is not a list or tuple, or if graph is not a
      Graph.
    ValueError: If a graph is explicitly passed and not all inputs are from it,
      or if the inputs are from multiple graphs, or we could not find a graph
      and there was no default graph.

  Returns:
    The appropriate graph to use for the given inputs.

  """
  current_default_graph = get_default_graph()
  if current_default_graph.building_function:
    return current_default_graph

  op_input_list = tuple(op_input_list)  # Handle generators correctly
  if graph and not isinstance(graph, Graph):
    raise TypeError("Input graph needs to be a Graph: %s" % graph)

  # 1. We validate that all of the inputs are from the same graph. This is
  #    either the supplied graph parameter, or the first one selected from one
  #    the graph-element-valued inputs. In the latter case, we hold onto
  #    that input in original_graph_element so we can provide a more
  #    informative error if a mismatch is found.
  original_graph_element = None
  for op_input in op_input_list:
    # Determine if this is a valid graph_element.
    # TODO(josh11b): Note that we exclude subclasses of Tensor. Need to clean this
    # up.
    graph_element = None
    if (isinstance(op_input, (Operation, _TensorLike)) and
        ((not isinstance(op_input, Tensor)) or type(op_input) == Tensor)):  # pylint: disable=unidiomatic-typecheck
      graph_element = op_input
    else:
      graph_element = _as_graph_element(op_input)

    if graph_element is not None:
      if not graph:
        original_graph_element = graph_element
        graph = graph_element.graph
      elif original_graph_element is not None:
        _assert_same_graph(original_graph_element, graph_element)
      elif graph_element.graph is not graph:
        raise ValueError("%s is not from the passed-in graph." % graph_element)

  # 2. If all else fails, we use the default graph, which is always there.
  return graph or current_default_graph


@tf_export(v1=["GraphKeys"])
class GraphKeys(object):
  """Standard names to use for graph collections.

  The standard library uses various well-known names to collect and
  retrieve values associated with a graph. For example, the
  `tf.Optimizer` subclasses default to optimizing the variables
  collected under `tf.GraphKeys.TRAINABLE_VARIABLES` if none is
  specified, but it is also possible to pass an explicit list of
  variables.

  The following standard keys are defined:

  * `GLOBAL_VARIABLES`: the default collection of `Variable` objects, shared
    across distributed environment (model variables are subset of these). See
    `tf.compat.v1.global_variables`
    for more details.
    Commonly, all `TRAINABLE_VARIABLES` variables will be in `MODEL_VARIABLES`,
    and all `MODEL_VARIABLES` variables will be in `GLOBAL_VARIABLES`.
  * `LOCAL_VARIABLES`: the subset of `Variable` objects that are local to each
    machine. Usually used for temporarily variables, like counters.
    Note: use `tf.contrib.framework.local_variable` to add to this collection.
  * `MODEL_VARIABLES`: the subset of `Variable` objects that are used in the
    model for inference (feed forward). Note: use
    `tf.contrib.framework.model_variable` to add to this collection.
  * `TRAINABLE_VARIABLES`: the subset of `Variable` objects that will
    be trained by an optimizer. See
    `tf.compat.v1.trainable_variables`
    for more details.
  * `SUMMARIES`: the summary `Tensor` objects that have been created in the
    graph. See
    `tf.compat.v1.summary.merge_all`
    for more details.
  * `QUEUE_RUNNERS`: the `QueueRunner` objects that are used to
    produce input for a computation. See
    `tf.compat.v1.train.start_queue_runners`
    for more details.
  * `MOVING_AVERAGE_VARIABLES`: the subset of `Variable` objects that will also
    keep moving averages.  See
    `tf.compat.v1.moving_average_variables`
    for more details.
  * `REGULARIZATION_LOSSES`: regularization losses collected during graph
    construction.

  The following standard keys are _defined_, but their collections are **not**
  automatically populated as many of the others are:

  * `WEIGHTS`
  * `BIASES`
  * `ACTIVATIONS`
  """

  # Key to collect Variable objects that are global (shared across machines).
  # Default collection for all variables, except local ones.
  GLOBAL_VARIABLES = "variables"
  # Key to collect local variables that are local to the machine and are not
  # saved/restored.
  LOCAL_VARIABLES = "local_variables"
  # Key to collect local variables which are used to accumulate interal state
  # to be used in tf.metrics.*.
  METRIC_VARIABLES = "metric_variables"
  # Key to collect model variables defined by layers.
  MODEL_VARIABLES = "model_variables"
  # Key to collect Variable objects that will be trained by the
  # optimizers.
  TRAINABLE_VARIABLES = "trainable_variables"
  # Key to collect summaries.
  SUMMARIES = "summaries"
  # Key to collect QueueRunners.
  QUEUE_RUNNERS = "queue_runners"
  # Key to collect table initializers.
  TABLE_INITIALIZERS = "table_initializer"
  # Key to collect asset filepaths. An asset represents an external resource
  # like a vocabulary file.
  ASSET_FILEPATHS = "asset_filepaths"
  # Key to collect Variable objects that keep moving averages.
  MOVING_AVERAGE_VARIABLES = "moving_average_variables"
  # Key to collect regularization losses at graph construction.
  REGULARIZATION_LOSSES = "regularization_losses"
  # Key to collect concatenated sharded variables.
  CONCATENATED_VARIABLES = "concatenated_variables"
  # Key to collect savers.
  SAVERS = "savers"
  # Key to collect weights
  WEIGHTS = "weights"
  # Key to collect biases
  BIASES = "biases"
  # Key to collect activations
  ACTIVATIONS = "activations"
  # Key to collect update_ops
  UPDATE_OPS = "update_ops"
  # Key to collect losses
  LOSSES = "losses"
  # Key to collect BaseSaverBuilder.SaveableObject instances for checkpointing.
  SAVEABLE_OBJECTS = "saveable_objects"
  # Key to collect all shared resources used by the graph which need to be
  # initialized once per cluster.
  RESOURCES = "resources"
  # Key to collect all shared resources used in this graph which need to be
  # initialized once per session.
  LOCAL_RESOURCES = "local_resources"
  # Trainable resource-style variables.
  TRAINABLE_RESOURCE_VARIABLES = "trainable_resource_variables"

  # Key to indicate various ops.
  INIT_OP = "init_op"
  LOCAL_INIT_OP = "local_init_op"
  READY_OP = "ready_op"
  READY_FOR_LOCAL_INIT_OP = "ready_for_local_init_op"
  SUMMARY_OP = "summary_op"
  GLOBAL_STEP = "global_step"

  # Used to count the number of evaluations performed during a single evaluation
  # run.
  EVAL_STEP = "eval_step"
  TRAIN_OP = "train_op"

  # Key for control flow context.
  COND_CONTEXT = "cond_context"
  WHILE_CONTEXT = "while_context"

  # Used to store v2 summary names.
  _SUMMARY_COLLECTION = "_SUMMARY_V2"

  # List of all collections that keep track of variables.
  _VARIABLE_COLLECTIONS = [
      GLOBAL_VARIABLES,
      LOCAL_VARIABLES,
      METRIC_VARIABLES,
      MODEL_VARIABLES,
      TRAINABLE_VARIABLES,
      MOVING_AVERAGE_VARIABLES,
      CONCATENATED_VARIABLES,
      TRAINABLE_RESOURCE_VARIABLES,
  ]

  # Key for streaming model ports.
  # NOTE(yuanbyu): internal and experimental.
  _STREAMING_MODEL_PORTS = "streaming_model_ports"

  @decorator_utils.classproperty
  @deprecation.deprecated(None, "Use `tf.GraphKeys.GLOBAL_VARIABLES` instead.")
  def VARIABLES(cls):  # pylint: disable=no-self-argument
    return cls.GLOBAL_VARIABLES


def dismantle_graph(graph):
  """Cleans up reference cycles from a `Graph`.

  Helpful for making sure the garbage collector doesn't need to run after a
  temporary `Graph` is no longer needed.

  Args:
    graph: A `Graph` object to destroy. Neither it nor any of its ops are usable
      after this function runs.
  """
  memory.dismantle_ordered_dict(graph._functions)  # pylint: disable=protected-access

  # Now clean up Operation<->Graph reference cycles by clearing all of the
  # attributes for the Graph and its ops.
  graph_operations = graph.get_operations()
  for op in graph_operations:
    op.__dict__ = {}
  graph.__dict__ = {}


@tf_export(v1=["add_to_collection"])
def add_to_collection(name, value):
  """Wrapper for `Graph.add_to_collection()` using the default graph.

  See `tf.Graph.add_to_collection`
  for more details.

  Args:
    name: The key for the collection. For example, the `GraphKeys` class
      contains many standard names for collections.
    value: The value to add to the collection.  @compatibility(eager)
      Collections are only supported in eager when variables are created inside
      an EagerVariableStore (e.g. as part of a layer or template).
      @end_compatibility
  """
  get_default_graph().add_to_collection(name, value)


@tf_export(v1=["add_to_collections"])
def add_to_collections(names, value):
  """Wrapper for `Graph.add_to_collections()` using the default graph.

  See `tf.Graph.add_to_collections`
  for more details.

  Args:
    names: The key for the collections. The `GraphKeys` class contains many
      standard names for collections.
    value: The value to add to the collections.  @compatibility(eager)
      Collections are only supported in eager when variables are created inside
      an EagerVariableStore (e.g. as part of a layer or template).
      @end_compatibility
  """
  get_default_graph().add_to_collections(names, value)


@tf_export(v1=["get_collection_ref"])
def get_collection_ref(key):
  """Wrapper for `Graph.get_collection_ref()` using the default graph.

  See `tf.Graph.get_collection_ref`
  for more details.

  Args:
    key: The key for the collection. For example, the `GraphKeys` class contains
      many standard names for collections.

  Returns:
    The list of values in the collection with the given `name`, or an empty
    list if no value has been added to that collection.  Note that this returns
    the collection list itself, which can be modified in place to change the
    collection.

  @compatibility(eager)
  Collections are not supported when eager execution is enabled.
  @end_compatibility
  """
  return get_default_graph().get_collection_ref(key)


@tf_export(v1=["get_collection"])
def get_collection(key, scope=None):
  """Wrapper for `Graph.get_collection()` using the default graph.

  See `tf.Graph.get_collection`
  for more details.

  Args:
    key: The key for the collection. For example, the `GraphKeys` class contains
      many standard names for collections.
    scope: (Optional.) If supplied, the resulting list is filtered to include
      only items whose `name` attribute matches using `re.match`. Items without
      a `name` attribute are never returned if a scope is supplied and the
      choice or `re.match` means that a `scope` without special tokens filters
      by prefix.

  Returns:
    The list of values in the collection with the given `name`, or
    an empty list if no value has been added to that collection. The
    list contains the values in the order under which they were
    collected.

  @compatibility(eager)
  Collections are not supported when eager execution is enabled.
  @end_compatibility
  """
  return get_default_graph().get_collection(key, scope)


def get_all_collection_keys():
  """Returns a list of collections used in the default graph."""
  return get_default_graph().get_all_collection_keys()


def name_scope(name, default_name=None, values=None, skip_on_eager=True):
  """Internal-only entry point for `name_scope*`.

  Internal ops do not use the public API and instead rely on
  `ops.name_scope` regardless of the execution mode. This function
  dispatches to the correct `name_scope*` implementation based on
  the arguments provided and the current mode. Specifically,

  * if `values` contains a graph tensor `Graph.name_scope` is used;
  * `name_scope_v1` is used in graph mode;
  * `name_scope_v2` -- in eager mode.

  Args:
    name: The name argument that is passed to the op function.
    default_name: The default name to use if the `name` argument is `None`.
    values: The list of `Tensor` arguments that are passed to the op function.
    skip_on_eager: Indicates to return NullContextmanager if executing eagerly.
      By default this is True since naming tensors and operations in eager mode
      have little use and cause unecessary performance overhead. However, it is
      important to preseve variable names since they are often useful for
      debugging and saved models.

  Returns:
    `name_scope*` context manager.
  """
  ctx = context.context()
  in_eager_mode = ctx.executing_eagerly()
  if not in_eager_mode:
    return internal_name_scope_v1(name, default_name, values)

  name = default_name if name is None else name
  if values:
    # The presence of a graph tensor in `values` overrides the context.
    # TODO(slebedev): this is Keras-specific and should be removed.
    # pylint: disable=unidiomatic-typecheck
    graph_value = next((value for value in values if type(value) == Tensor),
                       None)
    # pylint: enable=unidiomatic-typecheck
    if graph_value is not None:
      return graph_value.graph.name_scope(name)

  if skip_on_eager:
    return NullContextmanager()

  return name_scope_v2(name or "")


class internal_name_scope_v1(object):  # pylint: disable=invalid-name
  """Graph-only version of `name_scope_v1`."""

  @property
  def name(self):
    return self._name

  def __init__(self, name, default_name=None, values=None):
    """Initialize the context manager.

    Args:
      name: The name argument that is passed to the op function.
      default_name: The default name to use if the `name` argument is `None`.
      values: The list of `Tensor` arguments that are passed to the op function.

    Raises:
      TypeError: if `default_name` is passed in but not a string.
    """
    if not (default_name is None or isinstance(default_name, six.string_types)):
      raise TypeError(
          "`default_name` type (%s) is not a string type. You likely meant to "
          "pass this into the `values` kwarg." % type(default_name))
    self._name = default_name if name is None else name
    self._default_name = default_name
    self._values = values

  def __enter__(self):
    """Start the scope block.

    Returns:
      The scope name.

    Raises:
      ValueError: if neither `name` nor `default_name` is provided
        but `values` are.
    """
    if self._name is None and self._values is not None:
      # We only raise an error if values is not None (provided) because
      # currently tf.name_scope(None) (values=None then) is sometimes used as
      # an idiom to reset to top scope.
      raise ValueError(
          "At least one of name (%s) and default_name (%s) must be provided."
          % (self._name, self._default_name))

    g = get_default_graph()
    if self._values and not g.building_function:
      # Specialize based on the knowledge that `_get_graph_from_inputs()`
      # ignores `inputs` when building a function.
      g_from_inputs = _get_graph_from_inputs(self._values)
      if g_from_inputs is not g:
        g = g_from_inputs
        self._g_manager = g.as_default()
        self._g_manager.__enter__()
      else:
        self._g_manager = None
    else:
      self._g_manager = None

    try:
      self._name_scope = g.name_scope(self._name)
      return self._name_scope.__enter__()
    except:
      if self._g_manager is not None:
        self._g_manager.__exit__(*sys.exc_info())
      raise

  def __exit__(self, *exc_info):
    self._name_scope.__exit__(*exc_info)
    if self._g_manager is not None:
      self._g_manager.__exit__(*exc_info)


# Named like a function for backwards compatibility with the
# @tf_contextlib.contextmanager version, which was switched to a class to avoid
# some object creation overhead.
@tf_export(v1=["name_scope"])
class name_scope_v1(object):  # pylint: disable=invalid-name
  """A context manager for use when defining a Python op.

  This context manager validates that the given `values` are from the
  same graph, makes that graph the default graph, and pushes a
  name scope in that graph (see
  `tf.Graph.name_scope`
  for more details on that).

  For example, to define a new Python op called `my_op`:

  ```python
  def my_op(a, b, c, name=None):
    with tf.name_scope(name, "MyOp", [a, b, c]) as scope:
      a = tf.convert_to_tensor(a, name="a")
      b = tf.convert_to_tensor(b, name="b")
      c = tf.convert_to_tensor(c, name="c")
      # Define some computation that uses `a`, `b`, and `c`.
      return foo_op(..., name=scope)
  ```
  """

  @property
  def name(self):
    return self._name

  def __init__(self, name, default_name=None, values=None):
    """Initialize the context manager.

    Args:
      name: The name argument that is passed to the op function.
      default_name: The default name to use if the `name` argument is `None`.
      values: The list of `Tensor` arguments that are passed to the op function.

    Raises:
      TypeError: if `default_name` is passed in but not a string.
    """
    self._name_scope = name_scope(
        name, default_name, values, skip_on_eager=False)
    self._name = default_name if name is None else name

  def __enter__(self):
    return self._name_scope.__enter__()

  def __exit__(self, *exc_info):
    return self._name_scope.__exit__(*exc_info)


def enter_eager_name_scope(ctx, name):
  """Updates the eager context to enter the given name scope."""
  old_name = ctx.scope_name
  if not name:
    scope_name = ""
  else:
    if name.endswith("/"):
      # A trailing slash breaks out of nested name scopes, indicating a
      # fully specified scope name, for compatibility with Graph.name_scope.
      scope_name = name
    else:
      scope_name = name + "/"
      if old_name:
        scope_name = old_name + scope_name
  ctx.scope_name = scope_name
  return scope_name, old_name


@tf_export("name_scope", v1=[])
class name_scope_v2(object):
  """A context manager for use when defining a Python op.

  This context manager pushes a name scope, which will make the name of all
  operations added within it have a prefix.

  For example, to define a new Python op called `my_op`:

  ```python
  def my_op(a, b, c, name=None):
    with tf.name_scope("MyOp") as scope:
      a = tf.convert_to_tensor(a, name="a")
      b = tf.convert_to_tensor(b, name="b")
      c = tf.convert_to_tensor(c, name="c")
      # Define some computation that uses `a`, `b`, and `c`.
      return foo_op(..., name=scope)
  ```

  When executed, the Tensors `a`, `b`, `c`, will have names `MyOp/a`, `MyOp/b`,
  and `MyOp/c`.

  If the scope name already exists, the name will be made unique by appending
  `_n`. For example, calling `my_op` the second time will generate `MyOp_1/a`,
  etc.
  """

  def __init__(self, name):
    """Initialize the context manager.

    Args:
      name: The prefix to use on all names created within the name scope.

    Raises:
      ValueError: If name is None, or not a string.
    """
    if name is None or not isinstance(name, six.string_types):
      raise ValueError("name for name_scope must be a string.")
    self._name = name
    self._exit_fns = []

  @property
  def name(self):
    return self._name

  def __enter__(self):
    """Start the scope block.

    Returns:
      The scope name.

    Raises:
      ValueError: if neither `name` nor `default_name` is provided
        but `values` are.
    """
    ctx = context.context()
    if ctx.executing_eagerly():
      scope_name, old_scope_name = enter_eager_name_scope(ctx, self._name)
      self._exit_fns.append(
          lambda *a: setattr(ctx, "scope_name", old_scope_name))
    else:
      scope = get_default_graph().name_scope(self._name)
      scope_name = scope.__enter__()
      self._exit_fns.append(scope.__exit__)
    return scope_name

  def __exit__(self, type_arg, value_arg, traceback_arg):
    exit_fn = self._exit_fns.pop()
    exit_fn(type_arg, value_arg, traceback_arg)
    return False  # False values do not suppress exceptions


def strip_name_scope(name, export_scope):
  """Removes name scope from a name.

  Args:
    name: A `string` name.
    export_scope: Optional `string`. Name scope to remove.

  Returns:
    Name with name scope removed, or the original name if export_scope
    is None.
  """
  if export_scope:
    if export_scope[-1] == "/":
      export_scope = export_scope[:-1]

    try:
      # Strips export_scope/, export_scope///,
      # ^export_scope/, loc:@export_scope/.
      str_to_replace = r"([\^]|loc:@|^)" + export_scope + r"[\/]+(.*)"
      return re.sub(str_to_replace, r"\1\2", compat.as_str(name), count=1)
    except TypeError as e:
      # If the name is not of a type we can process, simply return it.
      logging.warning(e)
      return name
  else:
    return name


def prepend_name_scope(name, import_scope):
  """Prepends name scope to a name.

  Args:
    name: A `string` name.
    import_scope: Optional `string`. Name scope to add.

  Returns:
    Name with name scope added, or the original name if import_scope
    is None.
  """
  if import_scope:
    if import_scope[-1] == "/":
      import_scope = import_scope[:-1]

    try:
      str_to_replace = r"([\^]|loc:@|^)(.*)"
      return re.sub(str_to_replace, r"\1" + import_scope + r"/\2",
                    compat.as_str(name))
    except TypeError as e:
      # If the name is not of a type we can process, simply return it.
      logging.warning(e)
      return name
  else:
    return name


# pylint: disable=g-doc-return-or-yield
# pylint: disable=not-context-manager
@tf_export(v1=["op_scope"])
@tf_contextlib.contextmanager
def op_scope(values, name, default_name=None):
  """DEPRECATED. Same as name_scope above, just different argument order."""
  logging.warn("tf.op_scope(values, name, default_name) is deprecated,"
               " use tf.name_scope(name, default_name, values)")
  with name_scope(name, default_name=default_name, values=values) as scope:
    yield scope


_proto_function_registry = registry.Registry("proto functions")


def register_proto_function(collection_name,
                            proto_type=None,
                            to_proto=None,
                            from_proto=None):
  """Registers `to_proto` and `from_proto` functions for collection_name.

  `to_proto` function converts a Python object to the corresponding protocol
  buffer, and returns the protocol buffer.

  `from_proto` function converts protocol buffer into a Python object, and
  returns the object..

  Args:
    collection_name: Name of the collection.
    proto_type: Protobuf type, such as `saver_pb2.SaverDef`,
      `variable_pb2.VariableDef`, `queue_runner_pb2.QueueRunnerDef`..
    to_proto: Function that implements Python object to protobuf conversion.
    from_proto: Function that implements protobuf to Python object conversion.
  """
  if to_proto and not callable(to_proto):
    raise TypeError("to_proto must be callable.")
  if from_proto and not callable(from_proto):
    raise TypeError("from_proto must be callable.")

  _proto_function_registry.register((proto_type, to_proto, from_proto),
                                    collection_name)


def get_collection_proto_type(collection_name):
  """Returns the proto_type for collection_name."""
  try:
    return _proto_function_registry.lookup(collection_name)[0]
  except LookupError:
    return None


def get_to_proto_function(collection_name):
  """Returns the to_proto function for collection_name."""
  try:
    return _proto_function_registry.lookup(collection_name)[1]
  except LookupError:
    return None


def get_from_proto_function(collection_name):
  """Returns the from_proto function for collection_name."""
  try:
    return _proto_function_registry.lookup(collection_name)[2]
  except LookupError:
    return None


def _operation_conversion_error(op, dtype=None, name=None, as_ref=False):
  """Produce a nice error if someone converts an Operation to a Tensor."""
  raise TypeError(("Can't convert Operation '%s' to Tensor "
                   "(target dtype=%r, name=%r, as_ref=%r)") %
                  (op.name, dtype, name, as_ref))


def _op_to_colocate_with(v, graph):
  """Operation object corresponding to v to use for colocation constraints."""
  if v is None:
    return None
  if isinstance(v, Operation):
    return v
  # We always want to colocate with the reference op.
  # When 'v' is a ResourceVariable, the reference op is the handle creating op.
  #
  # What this should be is:
  # if isinstance(v, ResourceVariable):
  #   return v.handle.op
  # However, that would require a circular import dependency.
  # As of October 2018, there were attempts underway to remove
  # colocation constraints altogether. Assuming that will
  # happen soon, perhaps this hack to work around the circular
  # import dependency is acceptable.
  if hasattr(v, "handle") and isinstance(v.handle, Tensor):
    if graph.building_function:
      return graph.capture(v.handle).op
    else:
      return v.handle.op
  return internal_convert_to_tensor_or_indexed_slices(v, as_ref=True).op


def _is_keras_symbolic_tensor(x):
  return hasattr(x, "graph") and getattr(x.graph, "name", None) == "keras_graph"


tensor_conversion_registry.register_tensor_conversion_function(
    Operation, _operation_conversion_error)


# These symbols were originally defined in this module; import them for
# backwards compatibility until all references have been updated to access
# them from the indexed_slices.py module.
IndexedSlices = indexed_slices.IndexedSlices
IndexedSlicesValue = indexed_slices.IndexedSlicesValue
convert_to_tensor_or_indexed_slices = \
    indexed_slices.convert_to_tensor_or_indexed_slices
convert_n_to_tensor_or_indexed_slices = \
    indexed_slices.convert_n_to_tensor_or_indexed_slices
internal_convert_to_tensor_or_indexed_slices = \
    indexed_slices.internal_convert_to_tensor_or_indexed_slices
internal_convert_n_to_tensor_or_indexed_slices = \
    indexed_slices.internal_convert_n_to_tensor_or_indexed_slices
register_tensor_conversion_function = \
    tensor_conversion_registry.register_tensor_conversion_function


# Helper functions for op wrapper modules generated by `python_op_gen`.


def to_raw_op(f):
  """Make a given op wrapper function `f` raw.

  Raw op wrappers are not included in the docs, and can only be called
  with keyword arguments.

  Args:
    f: An op wrapper function to make raw.

  Returns:
    Raw `f`.
  """
  # Copy `f` to get a new `__dict__`, otherwise `tf_export` will fail
  # due to double-registration.
  f = types.FunctionType(f.__code__, f.__globals__, f.__name__, f.__defaults__,
                         f.__closure__)
  return kwarg_only(do_not_generate_docs(f))


def raise_from_not_ok_status(e, name):
  message = e.message + (" name: " + name if name is not None else "")
  # pylint: disable=protected-access
  six.raise_from(core._status_to_exception(e.code, message), None)
  # pylint: enable=protected-access


def add_exit_callback_to_default_func_graph(fn):
  """Add a callback to run when the default function graph goes out of scope.

  Usage:

  ```python
  @tf.function
  def fn(x, v):
    expensive = expensive_object(v)
    add_exit_callback_to_default_func_graph(lambda: expensive.release())
    return g(x, expensive)

  fn(x=tf.constant(...), v=...)
  # `expensive` has been released.
  ```

  Args:
    fn: A callable that takes no arguments and whose output is ignored.
      To be executed when exiting func graph scope.

  Raises:
    RuntimeError: If executed when the current defualt graph is not a FuncGraph,
      or not currently executing in function creation mode (e.g., if inside
      an init_scope).
  """
  default_graph = get_default_graph()
  if not default_graph._building_function:  # pylint: disable=protected-access
    raise RuntimeError(
        "Cannot add scope exit callbacks when not building a function.  "
        "Default graph: {}".format(default_graph))
  default_graph._add_scope_exit_callback(fn)  # pylint: disable=protected-access<|MERGE_RESOLUTION|>--- conflicted
+++ resolved
@@ -1204,7 +1204,6 @@
 
   This function converts Python objects of various types to `Tensor`
   objects. It accepts `Tensor` objects, numpy arrays, Python lists,
-<<<<<<< HEAD
   and Python scalars.
 
   For example:
@@ -1212,21 +1211,10 @@
   >>> import numpy as np
   >>> def my_func(arg):
   ...   arg = tf.convert_to_tensor(arg, dtype=tf.float32)
-  ...   return tf.matmul(arg, arg) + arg
-  ...
+  ...   return arg
+
   >>> # The following calls are equivalent.
   ...
-  >>> value_1 = my_func(tf.constant([[1.0, 2.0], [3.0, 4.0]]))
-  >>> value_2 = my_func([[1.0, 2.0], [3.0, 4.0]])
-  >>> value_3 = my_func(np.array([[1.0, 2.0], [3.0, 4.0]], dtype=np.float32))
-=======
-  and Python scalars. For example:
-
-  >>> def my_func(arg):
-  ...   arg = tf.convert_to_tensor(arg, dtype=tf.float32)
-  ...   return arg
-
-  >>> # The following calls are equivalent.
   >>> value_1 = my_func(tf.constant([[1.0, 2.0], [3.0, 4.0]]))
   >>> print(value_1)
   tf.Tensor(
@@ -1242,7 +1230,6 @@
   tf.Tensor(
     [[1. 2.]
      [3. 4.]], shape=(2, 2), dtype=float32)
->>>>>>> 389fa059
 
   This function can be useful when composing a new operation in Python
   (such as `my_func` in the example above). All standard Python op
