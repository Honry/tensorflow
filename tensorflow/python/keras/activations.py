--- conflicted
+++ resolved
@@ -124,12 +124,8 @@
 
 
   Reference:
-<<<<<<< HEAD
       [Fast and Accurate Deep Network Learning by Exponential Linear Units (ELUs)
-      (Clevert et al, 2015)](https://arxiv.org/abs/1511.07289)
-=======
-      - [Clevert et al. 2016](https://arxiv.org/abs/1511.07289)
->>>>>>> aee65d8f
+      (Clevert et al, 2016)](https://arxiv.org/abs/1511.07289)
   """
   return K.elu(x, alpha)
 
